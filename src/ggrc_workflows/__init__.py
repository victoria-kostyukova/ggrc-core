# Copyright (C) 2019 Google Inc.
# Licensed under http://www.apache.org/licenses/LICENSE-2.0 <see LICENSE file>

# pylint: disable=redefined-outer-name

"""Workflows module"""

import collections
import itertools
import logging
from datetime import datetime, date
from flask import Blueprint
from sqlalchemy import inspect, orm

from ggrc import db
from ggrc.login import get_current_user, get_user_date
from ggrc.models import all_models
from ggrc.models.relationship import Relationship
from ggrc.rbac.permissions import is_allowed_update
from ggrc.access_control import role
from ggrc.services import signals
from ggrc.utils import benchmark
from ggrc.utils.log_event import log_event
from ggrc_workflows import models, notification
from ggrc_workflows import services
from ggrc_workflows.models import relationship_helper
from ggrc_workflows.models import WORKFLOW_OBJECT_TYPES
from ggrc_workflows.notification import pusher
from ggrc_workflows.converters import IMPORTABLE, EXPORTABLE
from ggrc_workflows.converters.handlers import COLUMN_HANDLERS
from ggrc_workflows.services.common import Signals
from ggrc_basic_permissions.contributed_roles import RoleContributions

# pylint: disable=invalid-name
logger = logging.getLogger(__name__)

COPY_TITLE_TEMPLATE = '%(parent_title)s (copy %(copy_count)s)'

# Initialize Flask Blueprint for extension
blueprint = Blueprint(
    'ggrc_workflows',
    __name__,
    template_folder='templates',
    static_folder='static',
    static_url_path='/static/ggrc_workflows',
)


_INJECTABLE_MIXINS = (
    models.cycle_task_group_object_task.CycleTaskable,
    models.workflow.WorkflowState,
)


def _inject_workflow_mixins():
  """Inject Workflow mixins to configured model classes"""

  # This function contains slightly refactored code which injects mixins
  # Mixin injection produces bad side effects, for now only one of them
  # is found and workarounded.
  # This code needs to be completely refactored!

  for type_ in WORKFLOW_OBJECT_TYPES:
    model = getattr(all_models, type_)
    model.__bases__ = _INJECTABLE_MIXINS + model.__bases__
    _workaround_mixin_injection(model)


def _workaround_mixin_injection(model):
  """Workaround mixin injection

  We inject mixin to existing Model, and mapper for this Model is
  already configured. So, all sqlalchemy attrs will not be added to mapper
  To resolve it, we need to add all attrs to mapper manually.
  """

  for mixin in _INJECTABLE_MIXINS:
    for attr_name in getattr(mixin, '_mapper_inject_properties', list()):
      model.__mapper__.add_property(attr_name, getattr(model, attr_name))


def get_public_config(current_user):  # noqa
  """Expose additional permissions-dependent config to client.
  """
  return {}


# Initialize service endpoints
def contributed_services():
  return services.contributed_services()


def contributed_object_views():
  """Contributed object views"""
  from ggrc.views.registry import object_view

  return [
      object_view(models.Workflow),
  ]


def get_copy_title(current_title, used_titles):
  """Get's first available copy title from the list of titles.
  In general, the convention is:
    title = old_title + (copy N)

  Args:
      current_title (str): Title of the parent object
      used_titles (List[str]): List of object titles copied from the same
          parent
  """
  copy_title = ''
  for copy_count in range(1, len(used_titles) + 2):
    title = COPY_TITLE_TEMPLATE % {
        'parent_title': current_title,
        'copy_count': copy_count
    }
    if title not in used_titles:
      copy_title = title
      break
  return copy_title


def _get_min_next_due_date(due_dated_objects):
  next_due_date = None

  for obj in due_dated_objects:
    if not obj.is_done:
      obj_next_due_date = obj.next_due_date
      if isinstance(obj_next_due_date, datetime):
        obj_next_due_date = obj_next_due_date.date()
      if obj_next_due_date is not None:
        if next_due_date is None or next_due_date > obj_next_due_date:
          next_due_date = obj_next_due_date

  return next_due_date


def _get_min_end_date(timeboxed_objects):
  end_date = None
  for obj in timeboxed_objects:
    if not obj.is_done:
      obj_end_date = obj.end_date
      if isinstance(obj_end_date, datetime):
        obj_end_date = obj_end_date.date()
      if obj_end_date is not None:
        if end_date is None or end_date > obj_end_date:
          end_date = obj_end_date
  return end_date


def _get_date_range(timeboxed_objects):
  start_date = None
  end_date = None

  for obj in timeboxed_objects:
    obj_start_date = obj.start_date
    if isinstance(obj_start_date, datetime):
      obj_start_date = obj_start_date.date()
    obj_end_date = obj.end_date
    if isinstance(obj_end_date, datetime):
      obj_end_date = obj_end_date.date()
    if obj_start_date is not None:
      if start_date is None or start_date > obj_start_date:
        start_date = obj_start_date
    if obj_end_date is not None:
      if end_date is None or end_date < obj_end_date:
        end_date = obj_end_date
  return start_date, end_date


def update_cycle_dates(cycle):
  """ This gets all cycle task groups and tasks associated with a cycle and
  calculates the start and end date for the cycle by aggregating cycle task
  dates to cycle task groups and then cycle task group dates to cycle.

  Args:
    cycle: Cycle for which we want to calculate the start and end dates.

  """
  if not cycle.cycle_task_group_object_tasks:
    cycle.start_date, cycle.end_date = None, None
    cycle.next_due_date = None
    cycle.is_current = False
    return

  for ctg in cycle.cycle_task_groups:
    ctg.start_date, ctg.end_date = _get_date_range(
        ctg.cycle_task_group_tasks)
    ctg.next_due_date = _get_min_end_date(
        ctg.cycle_task_group_tasks)

  cycle.start_date, cycle.end_date = _get_date_range(cycle.cycle_task_groups)
  cycle.next_due_date = _get_min_next_due_date(cycle.cycle_task_groups)


def build_cycles(workflow, cycle=None, user=None):
  """Build all required cycles for current workflow.

  workflow: Workflow instance (required).
  cycle: Cycle instance (optional). Cycle instance that started at first.
  user: User isntance (optional). User who will be the creator of the cycles.
  """
  user = user or get_current_user()
  request_user_date = get_user_date()
  if not workflow.next_cycle_start_date:
    workflow.next_cycle_start_date = workflow.calc_next_adjusted_date(
        workflow.min_task_start_date)
  if cycle:
    build_cycle(workflow, cycle, user)
  if workflow.unit and workflow.repeat_every:
<<<<<<< HEAD
    while workflow.next_cycle_start_date <= user.user_date:
=======
    while workflow.next_cycle_start_date <= request_user_date:
>>>>>>> 6a59af39
      build_cycle(workflow, current_user=user)


@signals.Restful.model_posted.connect_via(models.Cycle)
def handle_cycle_post(sender, obj=None, src=None, service=None):  # noqa pylint: disable=unused-argument
  if not src.get('autogenerate', False):
    return
  # When called via a REST POST, use current user.
  workflow = obj.workflow
  workflow.status = workflow.ACTIVE
  if not workflow.can_start_cycle:
    raise ValueError("Workflow with misconfigured "
                     "Task Groups can not be activated.")
  build_cycles(workflow, obj)


def _create_cycle_task(task_group_task, cycle, cycle_task_group, current_user):
  """Create a cycle task along with relations to other objects"""
  description = models.CycleTaskGroupObjectTask.default_description if \
      task_group_task.object_approval else task_group_task.description

  workflow = cycle.workflow
  start_date = workflow.calc_next_adjusted_date(task_group_task.start_date)
  end_date = workflow.calc_next_adjusted_date(task_group_task.end_date)
  access_control_list = []
  for role_id, role_name in role.get_custom_roles_for(
          models.CycleTaskGroupObjectTask.__name__).iteritems():
    for person_id in task_group_task.get_person_ids_for_rolename(role_name):
      access_control_list.append(
          {"ac_role_id": role_id, "person": {"id": person_id}}
      )
  cycle_task_group_object_task = models.CycleTaskGroupObjectTask(
      context=cycle.context,
      cycle=cycle,
      cycle_task_group=cycle_task_group,
      task_group_task=task_group_task,
      title=task_group_task.title,
      description=description,
      start_date=start_date,
      end_date=end_date,
      access_control_list=access_control_list,
      status=models.CycleTaskGroupObjectTask.ASSIGNED,
      modified_by=current_user,
      task_type=task_group_task.task_type,
      response_options=task_group_task.response_options,
  )
  return cycle_task_group_object_task


def create_old_style_cycle(cycle, task_group, cycle_task_group, current_user):
  """ This function preserves the old style of creating cycles, so each object
  gets its own task assigned to it.
  """
  related_objs = [
      obj for obj in task_group.related_objects()
      if not isinstance(obj, (all_models.TaskGroupTask, all_models.Workflow))
  ]
  if len(related_objs) == 0:
    for task_group_task in task_group.task_group_tasks:
      _create_cycle_task(
          task_group_task, cycle, cycle_task_group, current_user
      )

  for obj in related_objs:
    for task_group_task in task_group.task_group_tasks:
      cycle_task_group_object_task = _create_cycle_task(
          task_group_task, cycle, cycle_task_group, current_user
      )
      Relationship(source=cycle_task_group_object_task, destination=obj)


def build_cycle(workflow, cycle=None, current_user=None):
  """Build a cycle with it's child objects"""
  build_failed = False

  if not workflow.tasks:
    logger.error("Starting a cycle has failed on Workflow with "
                 "slug == '%s' and id == '%s', due to empty setup",
                 workflow.slug, workflow.id)
    build_failed = True

  # Use Admin role when this is called via the cron job.
  if not current_user:
    admins = workflow.get_persons_for_rolename("Admin")
    if admins:
      current_user = admins[0]
    else:
      logger.error("Cannot start cycle on Workflow with slug == '%s' and "
                   "id == '%s', cause it doesn't have Admins",
                   workflow.slug, workflow.id)
      build_failed = True

  if build_failed:
    pusher.update_or_create_notifications(workflow, date.today(),
                                          "cycle_start_failed")
    return

  # Determine the relevant Workflow
  cycle = cycle or models.Cycle()

  # Populate the top-level Cycle object
  cycle.workflow = workflow
  cycle.is_current = True
  cycle.context = workflow.context
  cycle.title = workflow.title
  cycle.description = workflow.description
  cycle.is_verification_needed = workflow.is_verification_needed
  cycle.status = models.Cycle.ASSIGNED

  # Populate CycleTaskGroups based on Workflow's TaskGroups
  for task_group in workflow.task_groups:
    cycle_task_group = models.CycleTaskGroup(
        context=cycle.context,
        cycle=cycle,
        task_group=task_group,
        title=task_group.title,
        description=task_group.description,
        end_date=cycle.end_date,
        modified_by=current_user,
        contact=task_group.contact,
        status=models.CycleTaskGroup.ASSIGNED,
    )

    # preserve the old cycle creation for old workflows, so each object
    # gets its own cycle task
    if workflow.is_old_workflow:
      create_old_style_cycle(cycle, task_group, cycle_task_group, current_user)
    else:
      for task_group_task in task_group.task_group_tasks:
        cycle_task_group_object_task = _create_cycle_task(
            task_group_task, cycle, cycle_task_group, current_user)
        related_objs = [obj for obj in task_group.related_objects()
                        if not isinstance(obj, (
                            all_models.TaskGroupTask, all_models.Workflow
                        ))]
        for obj in related_objs:
          Relationship(source=cycle_task_group_object_task,
                       destination=obj)

  update_cycle_dates(cycle)
  workflow.repeat_multiplier += 1
  workflow.next_cycle_start_date = workflow.calc_next_adjusted_date(
      workflow.min_task_start_date)
  return cycle


# 'Finished' and 'Verified' states are determined via these links
_cycle_task_children_attr = {
    models.CycleTaskGroup: ['cycle_task_group_tasks'],
    models.Cycle: ['cycle_task_groups']
}


def update_cycle_task_child_state(obj):
  """Update child attributes state of cycle task

  Args:
    obj: Cycle task instance
  """
  status_order = (None, 'Assigned', obj.IN_PROGRESS,
                  'Declined', 'Finished', 'Verified')
  status = obj.status
  children_attrs = _cycle_task_children_attr.get(type(obj), [])
  for children_attr in children_attrs:
    if children_attr:
      children = getattr(obj, children_attr, None)
      for child in children:
        if status == 'Declined' or \
           status_order.index(status) > status_order.index(child.status):
          if is_allowed_update(child.__class__.__name__,
                               child.id, child.context.id):
            old_status = child.status
            child.status = status
            Signals.status_change.send(
                child.__class__,
                objs=[
                    Signals.StatusChangeSignalObjectContext(
                        instance=child,
                        new_status=child.status,
                        old_status=old_status,
                    )
                ]
            )
          update_cycle_task_child_state(child)


def _update_parent_status(parent, child_statuses):
  """Util function, update status of sent parent, if it's allowed.

  New status based on sent object status and sent child_statuses"""
  old_status = parent.status
  if isinstance(parent, models.CycleTaskGroup):
    tasks = parent.cycle_task_group_tasks
  elif isinstance(parent, models.Cycle):
    tasks = parent.cycle_task_group_object_tasks
  else:
    logger.warning("Invalid parent object '%s'.", parent.__class__.__name__)
    return
  # Deprecated status is not counted
  child_statuses.discard("Deprecated")
  if not child_statuses:
    new_status = "Deprecated"
  elif len(child_statuses) == 1:
    new_status = child_statuses.pop()
    if (new_status == "Declined" or
            new_status == "Assigned" and
            any(t.status != "Assigned" for t in tasks)):
      new_status = parent.IN_PROGRESS
  elif {parent.IN_PROGRESS, "Declined", "Assigned"} & child_statuses:
    new_status = parent.IN_PROGRESS
  else:
    new_status = "Finished"
  if old_status != new_status:
    parent.status = new_status


def update_cycle_task_tree(objs):
  """Update cycle task group status for sent cycle task"""
  if not objs:
    return
  groups_dict = {i.cycle_task_group_id: i.cycle_task_group for i in objs}
  group_task_dict = collections.defaultdict(set)
  # load all tasks that are in the same groups there are tasks that be updated
  task_ids = [t.id for t in db.session.deleted
              if isinstance(t, models.CycleTaskGroupObjectTask)]
  for task in itertools.chain(db.session.dirty, db.session.new):
    if not isinstance(task, models.CycleTaskGroupObjectTask):
      continue
    group_task_dict[task.cycle_task_group].add(task)
    if task.id:
      task_ids.append(task.id)
  query = models.CycleTaskGroupObjectTask.query.filter(
      models.CycleTaskGroupObjectTask.cycle_task_group_id.in_(groups_dict)
  ).options(
      orm.undefer_group("CycleTaskGroupObjectTask_complete")
  )
  if task_ids:
    query = query.filter(models.CycleTaskGroupObjectTask.id.notin_(task_ids))
  tasks = query.distinct().with_for_update().all()
  for task in tasks:
    group_task_dict[groups_dict[task.cycle_task_group_id]].add(task)
  updated_groups = []
  for group in groups_dict.itervalues():
    old_state = [group.status, group.start_date, group.end_date,
                 group.next_due_date]
    _update_parent_status(group, {t.status for t in group_task_dict[group]})
    group.start_date, group.end_date = _get_date_range(group_task_dict[group])
    group.next_due_date = _get_min_end_date(group_task_dict[group])
    if old_state != [group.status, group.start_date, group.end_date,
                     group.next_due_date]:
      # if status updated then add it in list. require to update cycle state
      updated_groups.append(group)
  if updated_groups:
    update_cycle_task_group_parent_state(updated_groups)


def update_cycle_task_group_parent_state(objs):
  """Update cycle status for sent cycle task group"""
  if not objs:
    return
  cycles_dict = {}
  cycle_groups_dict = collections.defaultdict(set)
  group_ids = []
  for obj in objs:
    cycle_groups_dict[obj.cycle].add(obj)
    group_ids.append(obj.id)
    cycles_dict[obj.cycle.id] = obj.cycle
  # collect all groups that are in same cycles that group from sent list
  groups = models.CycleTaskGroup.query.filter(
      models.CycleTaskGroup.cycle_id.in_([c.id for c in cycle_groups_dict]),
  ).options(
      orm.undefer_group("CycleTaskGroup_complete")
  ).distinct().with_for_update().all()
  for group in groups:
    cycle_groups_dict[cycles_dict[group.cycle_id]].add(group)

  updated_cycles = []
  for cycle in cycles_dict.itervalues():
    old_status = cycle.status
    _update_parent_status(cycle, {g.status for g in cycle_groups_dict[cycle]})
    cycle.start_date, cycle.end_date = _get_date_range(
        cycle_groups_dict[cycle])
    cycle.next_due_date = _get_min_next_due_date(cycle_groups_dict[cycle])
    if old_status != cycle.status:
      updated_cycles.append(Signals.StatusChangeSignalObjectContext(
          instance=cycle, old_status=old_status, new_status=cycle.status))
  if updated_cycles:
    Signals.status_change.send(models.Cycle, objs=updated_cycles)


def start_end_date_validator(tgt):
  if tgt.start_date > tgt.end_date:
    raise ValueError('End date can not be behind Start date')

  if max(tgt.start_date.isoweekday(),
         tgt.end_date.isoweekday()) > all_models.Workflow.WORK_WEEK_LEN:
    workflow = tgt.task_group.workflow
    if workflow.unit == workflow.DAY_UNIT:
      raise ValueError("Daily tasks cannot be started or stopped on weekend")


def calculate_new_next_cycle_start_date(workflow):
  if not workflow.unit or not workflow.repeat_every:
    return
  if workflow.status != workflow.ACTIVE:
    return
  today = date.today()
  min_task_start_date = workflow.min_task_start_date
  workflow.repeat_multiplier = 0
  workflow.next_cycle_start_date = min_task_start_date
  if min_task_start_date is None:
    return
  while not workflow.next_cycle_start_date > today:
    workflow.repeat_multiplier += 1
    workflow.next_cycle_start_date = workflow.calc_next_adjusted_date(
        min_task_start_date)


@signals.Restful.model_put.connect_via(models.TaskGroupTask)
@signals.Restful.model_posted.connect_via(models.TaskGroupTask)
def handle_task_group_task_put_post(sender, obj=None, src=None, service=None):  # noqa pylint: disable=unused-argument
  start_end_date_validator(obj)

  # If relative days were change we must update workflow next cycle start date
  if inspect(obj).attrs.start_date.history.has_changes():
    calculate_new_next_cycle_start_date(obj.task_group.workflow)


@signals.Restful.model_deleted.connect_via(models.TaskGroupTask)
def handle_task_group_task_delete(sender, obj=None, src=None, service=None):  # noqa pylint: disable=unused-argument
  task_group = obj.task_group
  task_group.task_group_tasks = [t for t in task_group.task_group_tasks
                                 if t.id != obj.id]
  calculate_new_next_cycle_start_date(task_group.workflow)


@signals.Restful.model_posted.connect_via(models.TaskGroup)
def handle_task_group_post(sender, obj=None, src=None, service=None):  # noqa pylint: disable=unused-argument

  # NOTE. To clone task group the following operations are performed:
  # 1) create new object, call json_create(), where attributes will be set
  #    with value validation
  # 2) This function is called which overrides some attributes,
  #    attribute validator for these attributes are called
  # So, validation for those attrs are called twice!
  # One corner case of this behavior is validation of field "title".
  # title cannot be None, and because title validation is performed before
  # this function, API request MUST contain non-empty title in dict,
  # however the value will be overridden and re-validated in this function!

  if src.get('clone'):
    source_task_group_id = src.get('clone')
    source_task_group = models.TaskGroup.query.filter_by(
        id=source_task_group_id
    ).first()
    source_task_group.copy(
        obj,
        clone_people=src.get('clone_people', False),
        clone_tasks=src.get('clone_tasks', False),
        clone_objects=src.get('clone_objects', False)
    )

    copied_task_groups = models.TaskGroup.query.filter_by(
        workflow_id=source_task_group.workflow_id,
        parent_id=source_task_group.id).values('title')
    used_titles = [t.title for t in copied_task_groups]
    obj.title = get_copy_title(source_task_group.title, used_titles)

  obj.ensure_assignee_is_workflow_member()
  calculate_new_next_cycle_start_date(obj.workflow)


@signals.Restful.model_deleted.connect_via(models.TaskGroup)
def handle_task_group_delete(sender, obj=None, src=None, service=None):  # noqa pylint: disable=unused-argument
  workflow = obj.workflow
  workflow.task_groups = [t for t in obj.workflow.task_groups
                          if t.id != obj.id]
  calculate_new_next_cycle_start_date(workflow)


@signals.Restful.model_put.connect_via(models.TaskGroup)
def handle_task_group_put(sender, obj=None, src=None, service=None):  # noqa pylint: disable=unused-argument
  if inspect(obj).attrs.contact.history.has_changes():
    obj.ensure_assignee_is_workflow_member()
  calculate_new_next_cycle_start_date(obj.workflow)


@signals.Restful.model_put.connect_via(models.CycleTaskGroupObjectTask)
def handle_cycle_task_group_object_task_put(
        sender, obj=None, src=None, service=None):  # noqa pylint: disable=unused-argument
  if inspect(obj).attrs.status.history.has_changes():
    # TODO: check why update_cycle_object_parent_state destroys object history
    # when accepting the only task in a cycle. The listener below is a
    # workaround because of that.
    Signals.status_change.send(
        obj.__class__,
        objs=[
            Signals.StatusChangeSignalObjectContext(
                instance=obj,
                new_status=obj.status,
                old_status=inspect(obj).attrs.status.history.deleted[0],
            )
        ]
    )


@signals.Restful.model_posted.connect_via(
    models.CycleTaskGroupObjectTask)
@signals.Restful.model_put.connect_via(
    models.CycleTaskGroupObjectTask)
@signals.Restful.model_deleted.connect_via(
    models.CycleTaskGroupObjectTask)
# noqa pylint: disable=unused-argument
def handle_cycle_object_status(
        sender, obj=None, src=None, service=None, event=None,
        initial_state=None):
  """Calculate status of cycle and cycle task group"""
  with benchmark("calculate status of Cycle and CycleTaskGroup"):
    update_cycle_task_tree([obj])
    # db.session.commit()


@signals.Restful.model_put.connect_via(models.CycleTaskGroup)
def handle_cycle_task_group_put(
        sender, obj=None, src=None, service=None):  # noqa pylint: disable=unused-argument
  if inspect(obj).attrs.status.history.has_changes():
    update_cycle_task_child_state(obj)


def update_workflow_state(workflow):
  if workflow.status == workflow.DRAFT:
    return False
  if any(c.is_current for c in workflow.cycles):
    workflow.status = workflow.ACTIVE
  else:
    workflow.status = workflow.INACTIVE


@signals.Restful.model_put.connect_via(models.Cycle)
def handle_cycle_put(
        sender, obj=None, src=None, service=None):  # noqa pylint: disable=unused-argument
  if inspect(obj).attrs.is_current.history.has_changes():
    update_workflow_state(obj.workflow)

# Check if workflow should be Inactive after recurrence change


def _validate_put_workflow_fields(workflow):
  """Validates Workflow's fields update.

    Args:
        workflow: Workflow class instance.
    Raises:
        ValueError: An error occurred in case of failed validation.
    """
  if (inspect(workflow).attrs.unit.history.has_changes() or
          inspect(workflow).attrs.repeat_every.history.has_changes()):
    raise ValueError("'unit', 'repeat_every' fields are unchangeable")
  if (inspect(workflow).attrs.recurrences.history.has_changes() and
          workflow.recurrences and workflow.unit is None and
          workflow.repeat_every is None):
    raise ValueError("OneTime workflow cannot be recurrent")


# noqa pylint: disable=unused-argument  # noqa pylint: disable=unused-argument
@signals.Restful.model_put.connect_via(models.Workflow)
def handle_workflow_put(sender, obj=None, src=None, service=None):
  _validate_put_workflow_fields(obj)
  if (inspect(obj).attrs.recurrences.history.has_changes() and
          not obj.recurrences):
    update_workflow_state(obj)
    return
  if not inspect(obj).attrs.status.history.has_changes():
    return
  new = inspect(obj).attrs.status.history.added[0]
  old = inspect(obj).attrs.status.history.deleted[-1]
  # first activate wf
  if (old, new) == (obj.DRAFT, obj.ACTIVE):
    # allow only if it has at least one task_group with task configured
    if not obj.can_start_cycle:
      raise ValueError("Workflow with misconfigured "
                       "Task Groups can not be activated.")
    build_cycles(obj)


# noqa pylint: disable=unused-argument
@Signals.status_change.connect_via(models.Cycle)
def handle_cycle_status_change(sender, objs=None):
  """
  Cycle will be current if his new status is not `Deprecated`, `Finished`
  or `Verified`

  We assume that status `Finished` or `Verified` of the cycle make him `done`
  but `Deprecated` just change cycle status

  Args:
    sender: Cycle class instance
    objs: signal object as well as new and old statuses
  """

  objs = objs or []
  workflow_ids = set([])
  for obj in objs:
    if obj.old_status == obj.new_status:
      continue

    if obj.instance.is_done or obj.instance.status == obj.instance.DEPRECATED:
      obj.instance.is_current = False
    else:
      obj.instance.is_current = True

    if obj.instance.workflow.id not in workflow_ids:
      update_workflow_state(obj.instance.workflow)
    workflow_ids.add(obj.instance.workflow.id)


# noqa pylint: disable=unused-argument
@Signals.status_change.connect_via(models.CycleTaskGroupObjectTask)
def handle_cycle_task_status_change(sender, objs=None):
  with benchmark("handle CycleTask status change"):
    objs = objs or []
    for obj in objs:
      if obj.old_status == obj.new_status:
        continue
      if obj.new_status == obj.instance.VERIFIED:
        obj.instance.verified_date = datetime.utcnow().date()
        if obj.instance.finished_date is None:
          obj.instance.finished_date = obj.instance.verified_date
      elif obj.new_status == obj.instance.FINISHED:
        obj.instance.finished_date = (obj.instance.finished_date or
                                      datetime.utcnow().date())
        obj.instance.verified_date = None
      else:
        obj.instance.finished_date = None
        obj.instance.verified_date = None


def _validate_post_workflow_fields(workflow):
  """Validates Workflow's 'repeat_every' and 'unit' fields dependency.

  Validates that Workflow's 'repeat_every' and 'unit' fields can have NULL
  only simultaneously.

  Args:
      workflow: Workflow class instance.
  Raises:
      ValueError: An error occurred in case of failed dependency validation.
  """
  if ((workflow.repeat_every is None and workflow.unit is not None) or
          (workflow.repeat_every is not None and workflow.unit is None)):
    raise ValueError("Workflow 'repeat_every' and 'unit' fields "
                     "can be NULL only simultaneously")


# noqa pylint: disable=unused-argument
@signals.Restful.model_posted.connect_via(models.Workflow)
def handle_workflow_post(sender, obj=None, src=None, service=None):
  _validate_post_workflow_fields(obj)

  source_workflow = None

  if src.get('clone'):
    source_workflow_id = src.get('clone')
    source_workflow = models.Workflow.query.filter_by(
        id=source_workflow_id
    ).first()
    source_workflow.copy(obj, clone_people=src.get('clone_people', False))

    copied_workflows = models.Workflow.query.filter_by(
        parent_id=source_workflow.id).values('title')
    used_titles = [w.title for w in copied_workflows]
    obj.title = get_copy_title(source_workflow.title, used_titles)

  # get the personal context for this logged in user
  user = get_current_user(use_external_user=False)
  personal_context = user.get_or_create_object_context(context=1)
  workflow_context = obj.get_or_create_object_context(personal_context)
  obj.context = workflow_context

  if src.get('clone'):
    source_workflow.copy_task_groups(
        obj,
        clone_people=src.get('clone_people', False),
        clone_tasks=src.get('clone_tasks', False),
        clone_objects=src.get('clone_objects', False)
    )


def init_extra_views(app):
  from . import views
  views.init_extra_views(app)


def start_recurring_cycles():
  """Start recurring cycles by cron job."""
  with benchmark("contributed cron job start_recurring_cycles"):
    today = date.today()
    workflows = models.Workflow.query.filter(
        models.Workflow.next_cycle_start_date <= today,
        models.Workflow.recurrences == True  # noqa
    )
    event = None
    for workflow in workflows:
      # Follow same steps as in model_posted.connect_via(models.Cycle)
      while workflow.next_cycle_start_date <= date.today():
        cycle = build_cycle(workflow)
        if not cycle:
          break
        db.session.add(cycle)
        notification.handle_cycle_created(cycle, False)
        notification.handle_workflow_modify(None, workflow)
      # db.session.commit was moved into cycle intentionally.
      # 'Cycles' for each 'Workflow' should be committed separately
      # to free memory on each iteration. Single commit exeeded
      # maximum memory limit on AppEngine instance.
      event = log_event(db.session, event=event)
      db.session.commit()


class WorkflowRoleContributions(RoleContributions):
  contributions = {
      'ProgramCreator': {
          'read': ['Workflow'],
          'create': ['Workflow'],
      },
      'Creator': {
          'create': ['Workflow', 'CycleTaskGroupObjectTask']
      },
      'Editor': {
          'read': ['Workflow', 'CycleTaskGroupObjectTask'],
          'create': ['Workflow', 'CycleTaskGroupObjectTask'],
          'update': ['CycleTaskGroupObjectTask'],
          'edit': ['CycleTaskGroupObjectTask'],
      },
      'Reader': {
          'read': ['Workflow', 'CycleTaskGroupObjectTask'],
          'create': ['Workflow', 'CycleTaskGroupObjectTask'],
      },
      'ProgramEditor': {
          'read': ['Workflow'],
          'create': ['Workflow'],
      },
      'ProgramOwner': {
          'read': ['Workflow'],
          'create': ['Workflow'],
      },
  }


ROLE_CONTRIBUTIONS = WorkflowRoleContributions()

contributed_notifications = notification.contributed_notifications
contributed_importables = IMPORTABLE
contributed_exportables = EXPORTABLE
contributed_column_handlers = COLUMN_HANDLERS
contributed_get_ids_related_to = relationship_helper.get_ids_related_to
NIGHTLY_CRON_JOBS = [start_recurring_cycles]
NOTIFICATION_LISTENERS = [notification.register_listeners]


_inject_workflow_mixins()<|MERGE_RESOLUTION|>--- conflicted
+++ resolved
@@ -209,11 +209,7 @@
   if cycle:
     build_cycle(workflow, cycle, user)
   if workflow.unit and workflow.repeat_every:
-<<<<<<< HEAD
-    while workflow.next_cycle_start_date <= user.user_date:
-=======
     while workflow.next_cycle_start_date <= request_user_date:
->>>>>>> 6a59af39
       build_cycle(workflow, current_user=user)
 
 

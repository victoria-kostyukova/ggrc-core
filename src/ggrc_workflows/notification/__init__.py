--- conflicted
+++ resolved
@@ -19,15 +19,10 @@
 from ggrc import db
 from ggrc import settings
 from ggrc_workflows import status_change, workflow_cycle_start
-<<<<<<< HEAD
-from ggrc_workflows import calc_start_date
 from datetime import datetime
 from werkzeug.exceptions import Forbidden
 from ggrc.login import get_current_user
-=======
 #from ggrc_workflows import calc_start_date
-from ggrc.services.common import Resource
->>>>>>> 0687e4e0
 
 PRI_TASK_OVERDUE=1
 PRI_TASK_DUE=2

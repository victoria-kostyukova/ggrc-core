/*!
    Copyright (C) 2014 Google Inc., authors, and contributors <see AUTHORS file>
    Licensed under http://www.apache.org/licenses/LICENSE-2.0 <see LICENSE file>
    Created By: brad@reciprocitylabs.com
    Maintained By: brad@reciprocitylabs.com
*/

;(function(can, $, CMS) {

can.Observe("CMS.ModelHelpers.CycleTask", {
  findInCacheById : function() { return null; },
}, {
  init : function() {
    this.attr("owners", new CMS.Models.Person.List(this.owners));
  },
  save : function() {
    var that = this;
    // FIXME: temporary fix for 'Could not get any raw data while
    // converting using .models'
    this._data.owners = $.map(this._data.owners, function(owner){
      return {
        id: owner.id,
        type: owner.type,
      };
    });

    return new CMS.Models.TaskGroupTask({
      task_group: that.task_group,
      title: that.title,
      description: that.description,
      sort_index: Number.MAX_SAFE_INTEGER / 2,
      contact: that.contact,
      context: that.context
    }).save().then(function(task_group_task) {
      return new CMS.Models.CycleTaskGroupObjectTask({
        cycle: that.cycle,
        start_date: that.cycle.reify().start_date,
        end_date: that.cycle.reify().end_date,
        task_group_task: task_group_task,
        cycle_task_group_object: that.cycle_task_group_object,
        sort_index: that.sort_index,
        title: that.title,
        description: that.description,
        status: "Assigned",
        contact: that.contact,
        context: that.context
      }).save();
    });
  },
  computed_errors: can.compute(function() {
    var errors = null;
    if(!this.attr("title")) {
      errors = { title: "Must be defined" };
    }
    return errors;
  })
});


can.Observe("CMS.ModelHelpers.ApprovalWorkflow", {
  defaults : {
    original_object: null,
  }
}, {
  save : function() {
<<<<<<< HEAD
    var ret,
        that = this
        aws = this.original_object.get_mapping("approval_workflows");
    
    if(aws.length < 1) {
      ret = $.when(
        new CMS.Models.Workflow({
          frequency: "one_time",
          title: "Object review for "
                  + this.original_object.constructor.title_singular
                  + ' "' + this.original_object.title + '"',
          start_date: new Date(),
          end_date: this.end_date,
          object_approval: true,
          notify_on_change: true,
          notify_custom_message: "Hello " + this.contact.reify().name + ",\n\n"
            + GGRC.current_user.name + " (" + GGRC.current_user.email
            + ") asked you to review newly created "
            + this.original_object.constructor.model_singular + ' "' + this.original_object.title
            + '" before ' + moment(this.end_date).format("MM/DD/YYYY") + ". "
            + "Click <a href='" + window.location.href.replace("#.*$", "#")
            + "workflows_widget'>here</a> to perform a review.\n\nThanks,\ngGRC Team",
          context: that.original_object.context
        }).save()
      ).then(function(wf, tasks) {
          return $.when(
            wf,
            new CMS.Models.Task({
              title: "Object review for "
                      + that.original_object.constructor.title_singular
                      + ' "' + that.original_object.title + '"',
              context: {id : null}
            }).save()
          );
      }).then(function(wf, task) {
        return $.when(
          wf,
          task,
          new CMS.Models.TaskGroup({
            workflow : wf,
            title: "Object review for "
                    + that.original_object.constructor.title_singular
                    + ' "' + that.original_object.title + '"',
            contact: that.contact,
            context: wf.context
          }).save(),
          new CMS.Models.WorkflowObject({
            workflow: wf,
            object: that.original_object,
            context: wf.context
          }).save(),
          new CMS.Models.WorkflowTask({
            workflow: wf,
            task: task,
            context: wf.context
          }).save(),
          new CMS.Models.WorkflowPerson({
            workflow: wf,
            person: that.contact,
            context: wf.context
          }).save()
        );
      }).then(function(wf, task, tg) {
        return $.when(
          wf,
          new CMS.Models.TaskGroupTask({
            task_group: tg,
            task: task,
            object_approval: true,
            sort_index: (Number.MAX_SAFE_INTEGER / 2).toString(10),
            contact: that.contact,
            context: wf.context
          }).save(),
          new CMS.Models.TaskGroupObject({
            task_group: tg,
            object: that.original_object,
            context: wf.context
          }).save()
        );
      });
    } else {
      ret = $.when(
        aws[0].instance.refresh().then(function(wf) {
          return wf.attr("end_date", that.end_date).save();
        }),
        $.when.apply(
          $,
          can.map(aws[0].instance.task_groups.reify(), function(tg) {
            return tg.refresh();
          })
        ).then(function() {
          return $.when.apply($, can.map(can.makeArray(arguments), function(tg) {
            return tg.attr("contact", that.contact).save();
          }));
        })
=======
    var that = this;
    return $.when(
      new CMS.Models.Workflow({
        frequency: "one_time",
        title: "Object review for "
                + this.original_object.constructor.title_singular
                + ' "' + this.original_object.title + '"',
        start_date: new Date(),
        end_date: this.end_date,
        object_approval: true,
        notify_on_change: true,
        notify_custom_message: "Hello " + this.contact.reify().name + ",\n\n"
          + GGRC.current_user.name + " (" + GGRC.current_user.email
          + ") asked you to review newly created "
          + this.original_object.constructor.model_singular + ' "' + this.original_object.title
          + '" before ' + moment(this.end_date).format("MM/DD/YYYY") + ". "
          + "Click <a href='" + window.location.href.replace("#.*$", "#")
          + "workflows_widget'>here</a> to perform a review.\n\nThanks,\ngGRC Team",
        context: that.original_object.context
      }).save()
    ).then(function(wf) {
      return $.when(
        wf,
        new CMS.Models.TaskGroup({
          workflow : wf,
          title: "Object review for "
                  + that.original_object.constructor.title_singular
                  + ' "' + that.original_object.title + '"',
          contact: that.contact,
          context: wf.context
        }).save(),
        new CMS.Models.WorkflowPerson({
          workflow: wf,
          person: that.contact,
          context: wf.context
        }).save()
      );
    }).then(function(wf, tg) {
      return $.when(
        wf,
        new CMS.Models.TaskGroupTask({
          task_group: tg,
          sort_index: (Number.MAX_SAFE_INTEGER / 2).toString(10),
          contact: that.contact,
          context: wf.context,
          title: "Object review for "
                  + that.original_object.constructor.title_singular
                  + ' "' + that.original_object.title + '"',
        }).save(),
        new CMS.Models.TaskGroupObject({
          task_group: tg,
          object: that.original_object,
          context: wf.context
        }).save()
>>>>>>> c79e7633
      );
    }

    return ret.then(function(wf) {
      return new CMS.Models.Cycle({
        workflow: wf,
        autogenerate: true,
        context: wf.context
      }).save();
    });
  },
  computed_errors: can.compute(function() {
    var errors = null;
    if(!this.attr("assignee")) {
      errors = { assignee: "Must be defined" };
    }
    if(!this.attr("end_date")) {
      errors = $.extend(errors, { end_date : "Must be defined" });
    }
    return errors;
  })
});

})(this.can, this.can.$, this.CMS);<|MERGE_RESOLUTION|>--- conflicted
+++ resolved
@@ -63,11 +63,10 @@
   }
 }, {
   save : function() {
-<<<<<<< HEAD
     var ret,
         that = this
         aws = this.original_object.get_mapping("approval_workflows");
-    
+
     if(aws.length < 1) {
       ret = $.when(
         new CMS.Models.Workflow({
@@ -75,8 +74,6 @@
           title: "Object review for "
                   + this.original_object.constructor.title_singular
                   + ' "' + this.original_object.title + '"',
-          start_date: new Date(),
-          end_date: this.end_date,
           object_approval: true,
           notify_on_change: true,
           notify_custom_message: "Hello " + this.contact.reify().name + ",\n\n"
@@ -88,67 +85,48 @@
             + "workflows_widget'>here</a> to perform a review.\n\nThanks,\ngGRC Team",
           context: that.original_object.context
         }).save()
-      ).then(function(wf, tasks) {
+      ).then(function(wf) {
           return $.when(
             wf,
-            new CMS.Models.Task({
+            new CMS.Models.TaskGroup({
+              workflow : wf,
               title: "Object review for "
                       + that.original_object.constructor.title_singular
                       + ' "' + that.original_object.title + '"',
-              context: {id : null}
+              contact: that.contact,
+              context: wf.context
+            }).save(),
+            new CMS.Models.WorkflowPerson({
+              workflow: wf,
+              person: that.contact,
+              context: wf.context
             }).save()
           );
-      }).then(function(wf, task) {
-        return $.when(
-          wf,
-          task,
-          new CMS.Models.TaskGroup({
-            workflow : wf,
-            title: "Object review for "
-                    + that.original_object.constructor.title_singular
-                    + ' "' + that.original_object.title + '"',
-            contact: that.contact,
-            context: wf.context
-          }).save(),
-          new CMS.Models.WorkflowObject({
-            workflow: wf,
-            object: that.original_object,
-            context: wf.context
-          }).save(),
-          new CMS.Models.WorkflowTask({
-            workflow: wf,
-            task: task,
-            context: wf.context
-          }).save(),
-          new CMS.Models.WorkflowPerson({
-            workflow: wf,
-            person: that.contact,
-            context: wf.context
-          }).save()
-        );
-      }).then(function(wf, task, tg) {
-        return $.when(
-          wf,
-          new CMS.Models.TaskGroupTask({
-            task_group: tg,
-            task: task,
-            object_approval: true,
-            sort_index: (Number.MAX_SAFE_INTEGER / 2).toString(10),
-            contact: that.contact,
-            context: wf.context
-          }).save(),
-          new CMS.Models.TaskGroupObject({
-            task_group: tg,
-            object: that.original_object,
-            context: wf.context
-          }).save()
-        );
+      }).then(function(wf, tg) {
+          return $.when(
+            wf,
+            new CMS.Models.TaskGroupTask({
+              task_group: tg,
+              start_date: moment().format('MM/DD/YYYY'),
+              end_date: that.end_date,
+              object_approval: true,
+              sort_index: (Number.MAX_SAFE_INTEGER / 2).toString(10),
+              contact: that.contact,
+              context: wf.context,
+              title: "Object review for "
+                      + that.original_object.constructor.title_singular
+                      + ' "' + that.original_object.title + '"',
+            }).save(),
+            new CMS.Models.TaskGroupObject({
+              task_group: tg,
+              object: that.original_object,
+              context: wf.context
+            }).save()
+          );
       });
     } else {
       ret = $.when(
-        aws[0].instance.refresh().then(function(wf) {
-          return wf.attr("end_date", that.end_date).save();
-        }),
+        aws[0].instance.refresh(),
         $.when.apply(
           $,
           can.map(aws[0].instance.task_groups.reify(), function(tg) {
@@ -156,65 +134,18 @@
           })
         ).then(function() {
           return $.when.apply($, can.map(can.makeArray(arguments), function(tg) {
-            return tg.attr("contact", that.contact).save();
+            return tg.attr("contact", that.contact).save().then(function(tg) {
+              return $.when.apply($, can.map(tg.task_group_tasks.reify(), function(tgt) {
+                return tgt.refresh().then(function(tgt) {
+                  return tgt.attr('contact', that.contact)
+                    .attr('end_date', that.end_date)
+                    .attr('start_date', moment().format('MM/DD/YYYY'))
+                    .save();
+                });
+              }));
+            });
           }));
         })
-=======
-    var that = this;
-    return $.when(
-      new CMS.Models.Workflow({
-        frequency: "one_time",
-        title: "Object review for "
-                + this.original_object.constructor.title_singular
-                + ' "' + this.original_object.title + '"',
-        start_date: new Date(),
-        end_date: this.end_date,
-        object_approval: true,
-        notify_on_change: true,
-        notify_custom_message: "Hello " + this.contact.reify().name + ",\n\n"
-          + GGRC.current_user.name + " (" + GGRC.current_user.email
-          + ") asked you to review newly created "
-          + this.original_object.constructor.model_singular + ' "' + this.original_object.title
-          + '" before ' + moment(this.end_date).format("MM/DD/YYYY") + ". "
-          + "Click <a href='" + window.location.href.replace("#.*$", "#")
-          + "workflows_widget'>here</a> to perform a review.\n\nThanks,\ngGRC Team",
-        context: that.original_object.context
-      }).save()
-    ).then(function(wf) {
-      return $.when(
-        wf,
-        new CMS.Models.TaskGroup({
-          workflow : wf,
-          title: "Object review for "
-                  + that.original_object.constructor.title_singular
-                  + ' "' + that.original_object.title + '"',
-          contact: that.contact,
-          context: wf.context
-        }).save(),
-        new CMS.Models.WorkflowPerson({
-          workflow: wf,
-          person: that.contact,
-          context: wf.context
-        }).save()
-      );
-    }).then(function(wf, tg) {
-      return $.when(
-        wf,
-        new CMS.Models.TaskGroupTask({
-          task_group: tg,
-          sort_index: (Number.MAX_SAFE_INTEGER / 2).toString(10),
-          contact: that.contact,
-          context: wf.context,
-          title: "Object review for "
-                  + that.original_object.constructor.title_singular
-                  + ' "' + that.original_object.title + '"',
-        }).save(),
-        new CMS.Models.TaskGroupObject({
-          task_group: tg,
-          object: that.original_object,
-          context: wf.context
-        }).save()
->>>>>>> c79e7633
       );
     }
 

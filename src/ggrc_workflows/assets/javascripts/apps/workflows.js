--- conflicted
+++ resolved
@@ -9,15 +9,9 @@
   var WorkflowExtension = {},
       _workflow_object_types = Array.prototype.concat.call([],
         'Program Regulation Policy Standard Contract Clause Section'.split(' '),
-        'Control Objective'.split(' '),
-<<<<<<< HEAD
-        'OrgGroup Vendor AccessGroup'.split(' '),
-        'System Process DataAsset Product Project Facility Market Issue'.split(' ')
-=======
-        'OrgGroup Vendor'.split(' '),
+        'Control Objective OrgGroup Vendor AccessGroup'.split(' '),
         'System Process DataAsset Product Project Facility Market Issue'.split(' '),
         'Risk ThreatActor'.split(' ')
->>>>>>> c15c6b81
       ),
       _task_sort_function = function(a, b) {
         var date_a = +new Date(a.end_date),

--- conflicted
+++ resolved
@@ -47,7 +47,6 @@
     });
   });
 
-<<<<<<< HEAD
   describe('isAllowedToMap attribute', ()=> {
     describe('get() method', ()=> {
       it(`returns true if there is audit
@@ -79,40 +78,6 @@
     });
   });
 
-  describe('isPending() getter', () => {
-    it('returns true if isUpdatingEvidences and isUpdatingUrls are true',
-      () => {
-        vm.attr('isUpdatingEvidences', true);
-        vm.attr('isUpdatingUrls', false);
-
-        expect(vm.attr('isPending')).toBe(true);
-      });
-
-    it('returns false if isUpdatingUrls and isUpdatingEvidences are false',
-      () => {
-        vm.attr('isUpdatingEvidences', false);
-        vm.attr('isUpdatingUrls', false);
-
-        expect(vm.attr('isPending')).toBe(false);
-      });
-
-    it('returns true if only isUpdatingEvidences is true', () => {
-      vm.attr('isUpdatingEvidences', true);
-      vm.attr('isUpdatingUrls', false);
-
-      expect(vm.attr('isPending')).toBe(true);
-    });
-
-    it('returns true if only isUpdatingUrls is true', () => {
-      vm.attr('isUpdatingEvidences', false);
-      vm.attr('isUpdatingUrls', true);
-
-      expect(vm.attr('isPending')).toBe(true);
-    });
-  });
-
-=======
->>>>>>> 7adf023f
   describe('onStateChange() method', () => {
     let method;
 

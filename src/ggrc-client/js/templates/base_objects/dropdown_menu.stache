{{!
    Copyright (C) 2019 Google Inc.
    Licensed under http://www.apache.org/licenses/LICENSE-2.0 <see LICENSE file>
}}

<<<<<<< HEAD
{{#if_helpers '\n #if' is_info_pin '\n and #is_allowed_to_map' page_instance instance '\n or #if' is_info_pin '\n and #if' instance.viewLink '\n or #is_allowed' 'update' instance '\n ' _4_context='for'}}
   {{#if_helpers '\n ^if' instance.archived '\n or #if_equals' instance.type 'AssessmentTemplate'}}
        <div class="details-wrap">
          <a class="btn btn-3bbps dropdown-toggle" href="#" data-toggle="dropdown">
            <span class="bubble"></span>
            <span class="bubble"></span>
            <span class="bubble"></span>
          </a>
          <ul class="dropdown-menu three-dots-list" aria-labelledby="drop1" role="menu">
            {{#is_allowed 'update' instance context='for'}}
              {{#if instance.is_snapshotable}}
                <li>
                  <snapshot-scope-update instance="instance">
                    <a href="javascript://" can-click="upsertIt">
                      <i class="fa fa-refresh"></i>
                      Update objects to latest version</a>
                  </snapshot-scope-update>
                </li>
              {{/if}}
              {{^if instance.archived}}
                {{^if instance.class.isChangeableExternally}}
                  {{> /static/templates/base_objects/edit_object_link.stache}}
                {{/if}}
              {{/if}}

              {{#if instance.class.is_clonable}}
              <li>
                <object-cloner
                  instance="instance"
                  modal-title="Clone {{ instance.type }}"
                  modal-description="Select all that you would like to clone as well?"
=======
<three-dots-menu>
    {{#is_allowed 'update' instance context='for'}}
      {{#if instance.is_snapshotable}}
        <li>
          <snapshot-scope-update instance="instance">
            <a href="javascript://" can-click="upsertIt">
              <i class="fa fa-refresh"></i>
              Update objects to latest version</a>
          </snapshot-scope-update>
        </li>
      {{/if}}
      {{^if instance.archived}}
        {{> /static/templates/base_objects/edit_object_link.stache}}
      {{/if}}
>>>>>>> 9a3ebc6b

      {{#if instance.class.is_clonable}}
      <li>
        <object-cloner
          instance="instance"
          modal-title="Clone {{ instance.type }}"
          modal-description="Select all that you would like to clone as well?"

<<<<<<< HEAD
              <li>
                {{#is_allowed 'create' 'CycleTaskGroupObjectTask' context=null}}
                  {{#is_allowed_to_map_task instance.type}}
                    <a
                      rel="tooltip"
                      data-placement="left"
                      data-original-title="Create Cycle Task for object"
                      data-object-plural="cycle_task_group_object_tasks"
                      data-modal-class="modal-wide" href="javascript://"
                      data-object-singular="CycleTaskGroupObjectTask"
                      data-toggle="modal-ajax-form"
                      data-modal-reset="reset"
                      data-object-params='{
                        "pre_mapped_objects": [{
                          "type": "{{ instance.type }}",
                          "id": {{ instance.id }}
                        }],
                        "modal_title": "Create New Task"}'>
                      <i class="fa fa-calendar-check-o"></i> Create task
                    </a>
                  {{/is_allowed_to_map_task}}
                {{/is_allowed}}
              </li>
            {{/is_allowed}}
            {{^if_instance_of instance "TaskGroup|TaskGroupTask"}}
            <li>
              <permalink {instance}="instance"/>
            </li>
            {{/if_instance_of}}
            {{#if_instance_of instance "Assessment"}}
              {{#if_config_exist 'ASSESSMENT_SHORT_URL_PREFIX'}}
                <li>
                  <shortlink {instance}="instance"/>
                </li>
              {{/if_config_exist}}
            {{/if_instance_of}}
            {{#is_info_pin}}
              <issue-unmap-dropdown-item
                {page_instance}="page_instance"
                {instance}="instance"
                {options}="options">  
              </issue-unmap-dropdown-item>
              {{#if instance.viewLink}}
                <li>
                  <a href="{{instance.viewLink}}">
                    <i class="fa fa-long-arrow-right"></i>
                    Open {{instance.class.title_singular}}
                  </a>
                </li>
              {{/if}}
            {{/is_info_pin}}

            {{#if instance.class.isChangeableExternally}}
              <li>
                <questionnaire-link {instance}="instance" {show-icon}="true">
                  Open {{instance.class.title_singular}} in new frontend
                </questionnaire-link>
              </li>
            {{/if}}

            {{#is_allowed 'delete' instance}}
              {{^if instance.archived}}
                {{^if instance.class.isChangeableExternally}}
                  <li>
                    <a data-test-id="dropdown_settings_delete_6a62eaaf"
                      data-toggle="modal-ajax-deleteform"
                      data-object-plural="{{model.table_plural}}"
                      data-object-singular="{{model.model_singular}}"
                      data-modal-reset="reset" data-modal-class="modal"
                      data-object-id="{{instance.id}}" href="javascript://">
                      <i class="fa fa-trash"></i>
                      Delete
                    </a>
                  </li>
                {{/if}}
              {{/if}}
            {{/is_allowed}}
=======
        >
          <a href="javascript://" can-click="cloneObject">
            <i class="fa fa-clone"></i>
            Clone {{ instance.type }}</a>
        </object-cloner>
      </li>
      {{/if}}

      <li>
        {{#is_allowed 'create' 'CycleTaskGroupObjectTask' context=null}}
          {{#is_allowed_to_map_task instance.type}}
            <a
              rel="tooltip"
              data-placement="left"
              data-original-title="Create Cycle Task for object"
              data-object-plural="cycle_task_group_object_tasks"
              data-modal-class="modal-wide" href="javascript://"
              data-object-singular="CycleTaskGroupObjectTask"
              data-toggle="modal-ajax-form"
              data-modal-reset="reset"
              data-object-params='{
                "pre_mapped_objects": [{
                  "type": "{{ instance.type }}",
                  "id": {{ instance.id }}
                }],
                "modal_title": "Create New Task"}'>
              <i class="fa fa-calendar-check-o"></i> Create task
            </a>
          {{/is_allowed_to_map_task}}
        {{/is_allowed}}
      </li>
    {{/is_allowed}}
    {{^if_instance_of instance "TaskGroup|TaskGroupTask"}}
    <li>
      <permalink {instance}="instance"/>
    </li>
    {{/if_instance_of}}
    {{#if_instance_of instance "Assessment"}}
      {{#if_config_exist 'ASSESSMENT_SHORT_URL_PREFIX'}}
        <li>
          <shortlink {instance}="instance"/>
        </li>
      {{/if_config_exist}}
    {{/if_instance_of}}
    {{#is_info_pin}}
      <issue-unmap-dropdown-item
        {page_instance}="page_instance"
        {instance}="instance"
        {options}="options">
          {{#is_allowed_to_map page_instance instance}}
            {{#isNotAuditScopeModel instance.type}}
              {{> /static/templates/base_objects/unmap.stache}}
            {{/isNotAuditScopeModel}}
          {{/is_allowed_to_map}}
      </issue-unmap-dropdown-item>
      {{#if instance.viewLink}}
        <li>
          <a href="{{instance.viewLink}}">
            <i class="fa fa-long-arrow-right"></i>
            Open {{instance.class.title_singular}}
          </a>
        </li>
      {{/if}}
    {{/is_info_pin}}
>>>>>>> 9a3ebc6b

    {{#is_allowed 'delete' instance}}
      {{^if instance.archived}}
        <li>
          <a data-test-id="dropdown_settings_delete_6a62eaaf"
              data-toggle="modal-ajax-deleteform"
              data-object-plural="{{model.table_plural}}"
              data-object-singular="{{model.model_singular}}"
              data-modal-reset="reset" data-modal-class="modal"
              data-object-id="{{instance.id}}" href="javascript://">
            <i class="fa fa-trash"></i>
            Delete
          </a>
        </li>
      {{/if}}
    {{/is_allowed}}
</three-dots-menu><|MERGE_RESOLUTION|>--- conflicted
+++ resolved
@@ -3,7 +3,6 @@
     Licensed under http://www.apache.org/licenses/LICENSE-2.0 <see LICENSE file>
 }}
 
-<<<<<<< HEAD
 {{#if_helpers '\n #if' is_info_pin '\n and #is_allowed_to_map' page_instance instance '\n or #if' is_info_pin '\n and #if' instance.viewLink '\n or #is_allowed' 'update' instance '\n ' _4_context='for'}}
    {{#if_helpers '\n ^if' instance.archived '\n or #if_equals' instance.type 'AssessmentTemplate'}}
         <div class="details-wrap">
@@ -35,22 +34,6 @@
                   instance="instance"
                   modal-title="Clone {{ instance.type }}"
                   modal-description="Select all that you would like to clone as well?"
-=======
-<three-dots-menu>
-    {{#is_allowed 'update' instance context='for'}}
-      {{#if instance.is_snapshotable}}
-        <li>
-          <snapshot-scope-update instance="instance">
-            <a href="javascript://" can-click="upsertIt">
-              <i class="fa fa-refresh"></i>
-              Update objects to latest version</a>
-          </snapshot-scope-update>
-        </li>
-      {{/if}}
-      {{^if instance.archived}}
-        {{> /static/templates/base_objects/edit_object_link.stache}}
-      {{/if}}
->>>>>>> 9a3ebc6b
 
       {{#if instance.class.is_clonable}}
       <li>
@@ -59,7 +42,6 @@
           modal-title="Clone {{ instance.type }}"
           modal-description="Select all that you would like to clone as well?"
 
-<<<<<<< HEAD
               <li>
                 {{#is_allowed 'create' 'CycleTaskGroupObjectTask' context=null}}
                   {{#is_allowed_to_map_task instance.type}}
@@ -137,72 +119,7 @@
                 {{/if}}
               {{/if}}
             {{/is_allowed}}
-=======
-        >
-          <a href="javascript://" can-click="cloneObject">
-            <i class="fa fa-clone"></i>
-            Clone {{ instance.type }}</a>
-        </object-cloner>
-      </li>
-      {{/if}}
 
-      <li>
-        {{#is_allowed 'create' 'CycleTaskGroupObjectTask' context=null}}
-          {{#is_allowed_to_map_task instance.type}}
-            <a
-              rel="tooltip"
-              data-placement="left"
-              data-original-title="Create Cycle Task for object"
-              data-object-plural="cycle_task_group_object_tasks"
-              data-modal-class="modal-wide" href="javascript://"
-              data-object-singular="CycleTaskGroupObjectTask"
-              data-toggle="modal-ajax-form"
-              data-modal-reset="reset"
-              data-object-params='{
-                "pre_mapped_objects": [{
-                  "type": "{{ instance.type }}",
-                  "id": {{ instance.id }}
-                }],
-                "modal_title": "Create New Task"}'>
-              <i class="fa fa-calendar-check-o"></i> Create task
-            </a>
-          {{/is_allowed_to_map_task}}
-        {{/is_allowed}}
-      </li>
-    {{/is_allowed}}
-    {{^if_instance_of instance "TaskGroup|TaskGroupTask"}}
-    <li>
-      <permalink {instance}="instance"/>
-    </li>
-    {{/if_instance_of}}
-    {{#if_instance_of instance "Assessment"}}
-      {{#if_config_exist 'ASSESSMENT_SHORT_URL_PREFIX'}}
-        <li>
-          <shortlink {instance}="instance"/>
-        </li>
-      {{/if_config_exist}}
-    {{/if_instance_of}}
-    {{#is_info_pin}}
-      <issue-unmap-dropdown-item
-        {page_instance}="page_instance"
-        {instance}="instance"
-        {options}="options">
-          {{#is_allowed_to_map page_instance instance}}
-            {{#isNotAuditScopeModel instance.type}}
-              {{> /static/templates/base_objects/unmap.stache}}
-            {{/isNotAuditScopeModel}}
-          {{/is_allowed_to_map}}
-      </issue-unmap-dropdown-item>
-      {{#if instance.viewLink}}
-        <li>
-          <a href="{{instance.viewLink}}">
-            <i class="fa fa-long-arrow-right"></i>
-            Open {{instance.class.title_singular}}
-          </a>
-        </li>
-      {{/if}}
-    {{/is_info_pin}}
->>>>>>> 9a3ebc6b
 
     {{#is_allowed 'delete' instance}}
       {{^if instance.archived}}

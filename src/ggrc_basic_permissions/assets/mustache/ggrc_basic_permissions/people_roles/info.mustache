{{!
    Copyright (C) 2013 Google Inc., authors, and contributors <see AUTHORS file>
    Licensed under http://www.apache.org/licenses/LICENSE-2.0 <see LICENSE file>
    Created By: brad@reciprocitylabs.com
    Maintained By: brad@reciprocitylabs.com
}}

<section class="info{{#is_info_pin}} sticky-info-panel{{/is_info_pin}}">

  {{#is_info_pin}}
    {{{render '/static/mustache/base_objects/info-pin.mustache'}}}
  {{/is_info_pin}}

  <div class="info-pane-utility">
    <div class="details-wrap">
      <a class="btn btn-small btn-draft dropdown-toggle" href="#" data-toggle="dropdown">
        <span class="bubble"></span>
        <span class="bubble"></span>
        <span class="bubble"></span>
      </a>
      <ul class="dropdown-menu" aria-labelledby="drop1" role="menu">
        {{#is_allowed 'create' 'delete' 'UserRole' context=options.parent_instance.context.id}}
        {{#is_info_pin}}
        {{#if_equals options.mapping "mapped_and_or_authorized_people"}}
          <li>
            <a data-modal-class="modal-wide"
               data-modal-selector-options="user_roles"
               data-person_id="{{instance.id}}"
               data-placement="left"
               data-toggle="user-roles-modal-selector"
               href="javascript://">
              <i class="grcicon-role-color"></i>
              Edit Authorizations
            </a>
          </li>
        {{/options.mapped_and_or_authorized_people}}
        {{/is_info_pin}}
        {{/is_allowed}}
        <li>
<<<<<<< HEAD
          <a href="/people/{{instance.id}}">
            <i class="fa fa-long-arrow-right"></i>
            View Profile Page
          </a>
        </li>
        <li>
          <clipboard-link title="Get permalink" notify="true" text="{{get_permalink}}" />
=======
          <clipboard-link title="Get permalink" notify="true" text="{{get_permalink_for_object instance}}" />
>>>>>>> 66d92f42
        </li>
        {{#with_program_roles_as "roles" result}}
          {{#if_helpers '\
            #if_equals' roles.length 1 '\
            and #if_equals' roles.0.role.permission_summary "Mapped" '\
            and #if' result.mappings '\
            and #is_allowed_all' 'delete' result.mappings}}
            <li class="border">
              <a href="javascript://" class="unmap" data-toggle="unmap">
                {{#result}}<span class="result" {{data 'result'}}></span>{{/result}}
                <i class="fa fa-ban"></i>
                Unmap
              </a>
            </li>
          {{/if_helpers}}
        {{/with_program_roles_as}}
        <li>
          <a href="/people/{{instance.id}}">
            <i class="grcicon-goto"></i>
            View Profile Page
          </a>
        </li>
        {{#is_allowed 'delete' instance}}
          <li>
            <a data-modal-reset="reset" data-modal-class="modal"
               data-object-id="{{instance.id}}" href="javascript://"
               data-object-plural="{{instance.class.model_plural}}"
               data-object-singular="{{instance.class.model_singular}}"
               data-test-id="dropdown_delete_0839163b"
               data-toggle="modal-ajax-deleteform">
              <i class="grcicon-deleted"></i>
              Delete
            </a>
          </li>
        {{/is_allowed}}
      </ul>
    </div>
  </div>

  <div class="tier-content">
    <div class="pane-header">
      <div class="row-fluid wrap-row">
        {{#if_match instance.name '\\\\S'}}
          {{#instance.name}}
            <div class="span6">
              <h6>Name</h6>
              <h3>{{instance.name}}</h3>
            </div>
          {{/instance.name}}
        {{/if_match}}

        {{#if_match instance.email '\\\\S'}}
          {{#instance.email}}
            <div class="span3">
              <h6>Email</h6>
              <p>
                <a href='mailto:{{instance.email}}' target="_blank">
                  {{instance.email}}
                </a>
              </p>
            </div>
          {{/instance.email}}
        {{/if}}
      </div>
    </div>

    <div class="row-fluid wrap-row">
      <div class="span6">
        <h6>Authorizations</h6>
        <p>
          {{#with_program_roles_as "roles" result}}
            {{#roles}}
              {{#if_helpers '\
                ^if_equals' role.permission_summary 'Mapped' '\
                or #if_equals' roles.length 1}}
                  {{role.permission_summary}}
                  {{#if_equals role.permission_summary 'Auditor'}}:
                    {{#with_mapping 'audit_via_context' user_role}}
                      <span class="role">
                        {{audit_via_context.0.instance.title}}
                      </span>
                    {{/with_mapping}}
                  {{/if_equals}}
              {{/if_helpers}}
            {{/roles}}
          {{/with_program_roles_as}}
        </p>
      </div>
      {{#if_match instance.company '\\\\S'}}
        {{#instance.company}}
          <div class="span6">
            <h6>Company</h6>
            {{instance.company}}
          </div>
        {{/instance.company}}
      {{/if_match}}

    </div>

    <div class="row-fluid wrap-row">
      <div class="span12">
        {{{render '/static/mustache/custom_attributes/info.mustache' instance=instance}}}
      </div>
    </div>

  </div>

</section><|MERGE_RESOLUTION|>--- conflicted
+++ resolved
@@ -37,17 +37,7 @@
         {{/is_info_pin}}
         {{/is_allowed}}
         <li>
-<<<<<<< HEAD
-          <a href="/people/{{instance.id}}">
-            <i class="fa fa-long-arrow-right"></i>
-            View Profile Page
-          </a>
-        </li>
-        <li>
-          <clipboard-link title="Get permalink" notify="true" text="{{get_permalink}}" />
-=======
           <clipboard-link title="Get permalink" notify="true" text="{{get_permalink_for_object instance}}" />
->>>>>>> 66d92f42
         </li>
         {{#with_program_roles_as "roles" result}}
           {{#if_helpers '\

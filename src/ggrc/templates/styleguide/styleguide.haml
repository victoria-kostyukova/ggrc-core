--- conflicted
+++ resolved
@@ -45,11 +45,8 @@
           -include 'styleguide/_pbc_filter.html'
           -include 'styleguide/_profile_info.html'
           -include 'styleguide/_pbc_color.html'
-<<<<<<< HEAD
+          -include 'styleguide/_my_audits.html'
           -include 'styleguide/_person_tooltip.html'
-=======
-          -include 'styleguide/_my_audits.html'
->>>>>>> 78aed95a
           -#include 'styleguide/_popovers.haml'
           -#DEPRECATED
           -#include 'styleguide/_list.haml'

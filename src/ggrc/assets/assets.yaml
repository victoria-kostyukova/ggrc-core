# Copyright (C) 2013 Google Inc., authors, and contributors <see AUTHORS file>
# Licensed under http://www.apache.org/licenses/LICENSE-2.0 <see LICENSE file>
# Created By: dan@reciprocitylabs.com
# Maintained By: dan@reciprocitylabs.com

dashboard-js-files:
  - tracker.js
  # 3rd party:
  - jquery/dist/jquery.min.js
  - lodash/lodash.min.js
  - jquery-ui/jquery-ui.min.js
  - bootstrap/js/bootstrap-alert.js
  - bootstrap/js/bootstrap-collapse.js
  - bootstrap/js/bootstrap-dropdown.js
  - bootstrap/js/bootstrap-modal.js
  - bootstrap/js/bootstrap-tab.js
  - bootstrap/js/bootstrap-tooltip.js
  - bootstrap/js/bootstrap-popover.js
  - zeroclipboard/dist/ZeroClipboard.min.js
  - stickyfill/stickyfill.js
  - mousetrap/mousetrap.min.js
  - canjs/can.jquery.js
  - canjs/can.construct.super.js
  - canjs/can.map.validations.js
  - canjs/can.control.plugin.js
  - canjs/can.construct.proxy.js
  - canjs/can.map.attributes.js
  - canjs/can.map.backup.js
  - wysihtml5/advanced.js
  - wysihtml5/wysihtml5-0.4.0pre.js
  - wysihtml5/bootstrap-wysihtml5-0.0.2.js
  - moment/min/moment.min.js
  - moment-timezone/builds/moment-timezone-with-data.min.js
  - spinjs/spin.js
  - string-natural-compare/natural-compare.min.js
  # end 3rd party
  - bootstrap/wysihtml5.js
  - bootstrap/sticky-popover.js
  - bootstrap/modal-ajax.js
  - bootstrap/modal-form.js
  - permission.js
  - plugins/lodash_helpers.js
  - plugins/persistent_notifier.js
  - ggrc_base.js
  - plugins/ggrc_utils.js
  - plugins/datepicker.js
  - plugins/can_control.js
  - plugins/wysiwyg.js
  - plugins/autocomplete.js
  - plugins/ajax_extensions.js
  - plugins/canjs_extensions.js
  - plugins/openclose.js
  - plugins/tooltip.js
  - plugins/popover.js
  - plugins/popover_template.js
  - apps/base_widgets.js
  - application.js
  - client_record_replay.js
  - mustache_helper.js
  - generated/ggrc_filter_query_parser.js
  - models/mappers.js
  - models/mappings.js
  - models/mixins.js
  - models/cacheable.js
  - models/local_storage.js
  - models/display_prefs.js
  - models/local_list_cache.js
  - models/document.js
  - models/person.js
  - models/simple_models.js
  - models/business_object_models.js
  - models/directive_models.js
  - models/recently_viewed_object.js
  - models/search.js
  - models/audit_models.js
  - models/issue.js
  - models/notification_config.js
  - controllers/filterable_controller.js
  - controllers/dashboard_widgets_controller.js
  - controllers/info_widget_controller.js
  - controllers/modals_controller.js
  - controllers/delete_modal_controller.js
  - controllers/help_controller.js
  - controllers/quick_search_controller.js
  - controllers/recently_viewed_controller.js
  - controllers/tree_view_controller.js
  - controllers/list_view_controller.js
  - controllers/tree_filter_controller.js
  - controllers/unmap_modal_controller.js
  - controllers/mapping_count_controller.js
  - controllers/info_pin_controller.js
  - controllers/assessment_generator.js
  - controllers/automapper_controller.js
  - models/control.js
  - controllers/dashboard_controller.js
  - controllers/quick_form_controller.js
  - modules/widget_descriptor.js
  - modules/widget_list.js
  - controllers/comment_controller.js
  - models/section.js
  - models/system.js
  - models/join_models.js
  - controllers/mapper.js
  - pbc/workflow_controller.js
  - models/category.js
  - models/refresh_queue.js
  - models/revision.js
  - models/save_queue.js
  - models/custom_attributes.js
  - apps/quick_search.js
  - apps/business_objects.js
  - apps/custom_attributes.js
  - components/link_to_clipboard.js
  - components/relevant_filters.js
  - components/csv/export.js
  - components/csv/import.js
  - components/mapper.js
  - components/people_list.js
  - components/mapped_tree_view.js
  - components/reusable_objects.js
  - components/paginate.js
  - components/tabs.js
  - components/assessment_attributes.js
  #- d3.v2.js
  #- related_graph.js

app-init-files:
  - apps/dashboard.js
  - dashboard.js

dashboard-js-template-files:
  - add_widget_menu.mustache
  - base_objects/autocomplete_result.mustache
  - base_objects/confirm_delete.mustache
  - base_objects/confirm_unmap.mustache
  - base_objects/contacts.mustache
  - base_objects/create_objective_dropdown_option.mustache
  - base_objects/general_info.mustache
  - base_objects/description.mustache
  - base_objects/test_plan.mustache
  - base_objects/extended_info.mustache
  - base_objects/urls.mustache
  - base_objects/notes.mustache
  - base_objects/info.mustache
  - base_objects/dropdown_menu.mustache
  - base_objects/dropdown_menu_tier2.mustache
  - base_objects/view_link.mustache
  - base_objects/unmap.mustache
  - base_objects/map_related_modal_content.mustache
  - base_objects/mappings_detail.mustache
  - base_objects/tabs.mustache
  - base_objects/tab_panel.mustache
  - base_objects/page_header.mustache
  - base_objects/paginate.mustache
  - base_objects/relevance_action.mustache
  - base_objects/search_actions.mustache
  - base_objects/search_result.mustache
  - base_objects/tree.mustache
  - base_objects/tree_placeholder.mustache
  - base_objects/tree_footer_no_access.mustache
  - base_objects/tree_footer_zero.mustache
  - base_objects/tree_header.mustache
  - base_objects/tree_view_filter.mustache
  - base_objects/tree_column_selector.mustache
  - base_objects/tree_column_names.mustache
  - base_objects/filter_trigger.mustache
  - base_objects/generate_assessments_button.mustache
  - base_objects/states.mustache
  - base_objects/form_restore.mustache
  - base_objects/info-pin.mustache
  - base_objects/info_header.mustache
  - base_objects/filters/advanced_search_filter_actions.mustache
  - base_objects/filters/modal_filter_actions.mustache
  - base_objects/filters/filter_by_person.mustache
  - base_objects/filters/filter_by_relevance.mustache
  - base_objects/filters/filter_by_text.mustache
  - base_objects/filters/filter_by_type.mustache
  - base_objects/notes_and_code.mustache
  - base_objects/modal_contact_fields.mustache
  - base_objects/open_close.mustache
  - base_objects/sub_tree_type_selector.mustache
  - base_templates/add_comment.mustache
  - base_templates/attachment_list.mustache
  - base_templates/attachment.mustache
  - base_templates/base.mustache
  - base_templates/comment_list.mustache
  - base_templates/comment_subtree.mustache
  - base_templates/dates_list.mustache
  - base_templates/description.mustache
  - base_templates/header.mustache
  - base_templates/mapped_objects.mustache
  - base_templates/notes.mustache
  - base_templates/people_list.mustache
  - base_templates/people_group.mustache
  - base_templates/request_type.mustache
  - base_templates/test.mustache
  - base_templates/urls.mustache
  - base_templates/mapping_tree_view.mustache
  - mixins/assignable.mustache
  - mixins/stateful.mustache
  - clauses/modal_content.mustache
  - contracts/modal_content.mustache
  - controls/categories_tree.mustache
  - controls/info.mustache
  - controls/list_popover.mustache
  - controls/modal_content.mustache
  - controls/object_list.mustache
  - controls/tree.mustache
  - assessments/modal_content.mustache
  - assessments/tree.mustache
  - assessments/tree_header.mustache
  - assessments/tree_footer.mustache
  - assessments/tree_add_item.mustache
  - assessments/info.mustache
<<<<<<< HEAD
  - assessments/reusable_objects.mustache
=======
  - assessment_templates/attribute_field.mustache
  - assessment_templates/attribute_add_field.mustache
  - assessment_templates/modal_content.mustache
  - assessment_templates/info.mustache
>>>>>>> beac79dc
  - issues/modal_content.mustache
  - issues/info.mustache
  - issues/remediation_plan.mustache
  - custom_attributes/modal_content.mustache
  - custom_attributes/info.mustache
  - custom_attribute_definitions/modal_content.mustache
  - custom_attribute_definitions/tree.mustache
  - custom_attribute_definitions/subtree.mustache
  - custom_attribute_definitions/tree_header.mustache
  - dashboard/internav_list.mustache
  - dashboard/info/info.mustache
  - dashboard/info/get_started.mustache
  - dashboard/info/wf_owner.mustache
  - access_groups/modal_content.mustache
  - data_assets/modal_content.mustache
  - documents/active_column.mustache
  - dashboard/lhn.mustache
  - dashboard/lhn_search.mustache
  - documents/list.mustache
  - documents/modal_content.mustache
  - documents/option_column.mustache
  - documents/option_detail.mustache
  - documents/tree.mustache
  - dashboard/modal_preload.mustache
  - dashboard/object_list.mustache
  - dashboard/object_widget.mustache
  - dashboard/recently_viewed_list.mustache
  - dashboard/mapping_count.mustache
  - directives/autocomplete_result.mustache
  - directives/tree.mustache
  - events/object_list.mustache
  - facilities/modal_content.mustache
  - help/help_modal_content.mustache
  - help/help_modal_header.mustache
  - help/filters_helper_content.mustache
  - markets/modal_content.mustache
  - modals/close_buttons.mustache
  - modals/confirm.mustache
  - modals/confirm_buttons.mustache
  - modals/delete_cancel_buttons.mustache
  - modals/done_buttons.mustache
  - modals/modal_header.mustache
  - modals/save_cancel_buttons.mustache
  - modals/save_cancel_delete_buttons.mustache
  - modals/unmap_cancel_buttons.mustache
  - modals/mapper/component.mustache
  - modals/mapper/base.mustache
  - objectives/info.mustache
  - objectives/list_popover.mustache
  - objectives/modal_content.mustache
  - objectives/tree.mustache
  - org_groups/modal_content.mustache
  - vendors/modal_content.mustache
  - pbc/iframe_tooltip.mustache
  - people/active_column.mustache
  - people/autocomplete_result.mustache
  - people/filters.mustache
  - people/info.mustache
  - people/list.mustache
  - people/modal_content.mustache
  - people/multitype_option_detail.mustache
  - people/multitype_option_items.mustache
  - people/object_list.mustache
  - people/option_column.mustache
  - people/option_detail.mustache
  - people/owners_modal_connector.mustache
  - people/popover.mustache
  - people/tier2_content.mustache
  - people/tree.mustache
  - people/tree_footer.mustache
  - people/tree_add_item.mustache
  - people/tree_header.mustache
  - people/search_result.mustache
  - policies/info.mustache
  - policies/modal_content.mustache
  - processes/info.mustache
  - processes/modal_content.mustache
  - products/info.mustache
  - products/modal_content.mustache
  - programs/extended_info.mustache
  - programs/info.mustache
  - programs/modal_content.mustache
  - programs/tree.mustache
  - projects/modal_content.mustache
  - regulations/modal_content.mustache
  - roles/object_list.mustache
  - sections/modal_content.mustache
  - sections/tree.mustache
  - sections/dropdown_menu.mustache
  - selectors/active_column.mustache
  - selectors/base_modal.mustache
  - selectors/multitype_base_modal.mustache
  - selectors/multitype_object_detail.mustache
  - selectors/multitype_option_column.mustache
  - selectors/multitype_option_detail.mustache
  - selectors/multitype_option_items.mustache
  - selectors/multitype_option_mappings_popover.mustache
  - selectors/option_column.mustache
  - selectors/option_detail.mustache
  - standards/modal_content.mustache
  - systems/info.mustache
  - systems/modal_content.mustache
  - systems/tree_footer.mustache
  - systems/tree_add_item.mustache
  - base_objects/tree_footer.mustache
  - base_objects/tree_add_item.mustache
  - controls/tree_footer.mustache
  - controls/tree_add_item.mustache
  - directives/tree_footer.mustache
  - directives/tree_add_item.mustache
  - objectives/tree_footer.mustache
  - objectives/tree_add_item.mustache
  - sections/tree_footer.mustache
  - sections/tree_add_item.mustache
  - documents/tree_footer.mustache
  - documents/tree_add_item.mustache
  - audits/modal_content.mustache
  - audits/tree.mustache
  - audits/info.mustache
  - audits/tree_footer.mustache
  - audits/tree_add_item.mustache
  - audits/tree_header.mustache
  - audits/search_result.mustache
  - audits/extended_info.mustache
  - requests/change_log.mustache
  - requests/tree.mustache
  - requests/info.mustache
  - requests/tree_footer.mustache
  - requests/tree_add_item.mustache
  - requests/tree_header.mustache
  - requests/modal_content.mustache
  - requests/tier2_content.mustache
  - requests/general_info.mustache
  - requests/reusable_objects.mustache
  - base_templates/subtree.mustache
  - objectives/autocomplete_result.mustache
  - responses/confirm_delete_evidence.mustache
  - responses/tree.mustache
  - responses/info.mustache
  - responses/tree_add_item.mustache
  - responses/modal_content.mustache
  - meetings/modal_content.mustache
  - meetings/tree_footer.mustache
  - meetings/tree_add_item.mustache
  - meetings/tree.mustache
  - documents/autocomplete_result.mustache
  - documents/pbc_tree.mustache
  - requests/filters.mustache
  - requests/amend_modal_content.mustache
  - org_groups/autocomplete_result.mustache
  - vendors/autocomplete_result.mustache
  - base_objects/edit_object_link.mustache
  - base_objects/tier2_content.mustache
  - controls/tier2_content.mustache
  - directives/tier2_content.mustache
  - documents/tier2_content.mustache
  - objectives/tier2_content.mustache
  - programs/tier2_content.mustache
  - programs/search_result.mustache
  - sections/tier2_content.mustache
  - search/advanced_search_base_modal.mustache
  - search/advanced_search_option_column.mustache
  - search/advanced_search_option_items.mustache
  - search/advanced_search_people_items.mustache
  - import_export/import_export_buttons.mustache
  - import_export/create_template.mustache
  - import_export/import_test_result.mustache
  - import_export/complete.mustache
  - import_export/faq.mustache
  - import_export/import.mustache
  - import_export/export.mustache
  - import_export/export/object_selector.mustache
  - import_export/export/attribute_selector.mustache
  - import_export/export/filter_query.mustache
  - mapper/relevant_filter.mustache
  - quick_form/confirm_buttons.mustache

dashboard-css-files:
  - dashboard.css
  - wysihtml5/bootstrap-wysihtml5-0.0.2.css
  - jquery/jquery-ui.css

dashboard-js-spec-files:
  - spec_setup.js
  - generated/ggrc_filter_query_parser_spec.js
  - models/local_storage_spec.js
  - models/recently_viewed_object_spec.js
  - models/display_prefs_spec.js
  - models/mappers_spec.js
  - models/cacheable_spec.js

dashboard-js-spec-helpers:
  - jasmine-fixture/dist/jasmine-fixture.min.js
  - spec_helpers.js

mockup-js-files:
  - mockup_generator.js
  - javascript/generators/assessment.js

  # Assessor
  - assessor/pages/assessments.js

  # Request
  - request/pages/info.js
  - request/pages/requests.js
  - request/pages/objectives.js
  - request/pages/regulations.js
  - request/pages/controls.js
  - request/pages/assessments.js

  # Bootstrap files shouold be above
  - javascript/add_comment.js
  - javascript/attachment_list.js
  - javascript/info_panel.js
  - javascript/tree_view.js
  - mockuphelper_controller.js
  - assessor/main.js
  - request/main.js

mockup-js-template-files:
  # Request
  - title.mustache
  - request/info.mustache
  - request/widget.mustache
  - request/assessment_modal.mustache
  - assessor/assessments.mustache

  # Base templates
  - base_templates/modal_base.mustache

  # Info panel partials
  - base_templates/info_panel/base.mustache
  - base_templates/info_panel/pin_actions.mustache
  - base_templates/info_panel/header.mustache
  - base_templates/info_panel/description.mustache
  - base_templates/info_panel/mapped_objects.mustache
  - base_templates/info_panel/people_list.mustache
  - base_templates/info_panel/dates_list.mustache
  - base_templates/info_panel/comment_list.mustache
  - base_templates/info_panel/log_list.mustache
  - base_templates/info_panel/past_items_list.mustache
  - base_templates/info_panel/procedures.mustache
  - base_templates/info_panel/assessment_results.mustache
  - base_templates/info_panel/bug_number.mustache
  - base_templates/info_panel/requests_list.mustache
  - base_templates/info_panel/issues_list.mustache
  - base_templates/info_panel/assessment_custom.mustache
  - base_templates/info_panel/code.mustache
  - base_templates/info_panel/test.mustache
  - base_templates/info_panel/notes.mustache
  - base_templates/info_panel/request_type.mustache

  # Other base templates files
  - base_templates/request_panel.mustache
  - base_templates/assessment_panel.mustache
  - base_templates/tree.mustache
  - base_templates/tree-assessor.mustache
  - base_templates/tree_item.mustache
  - base_templates/info_panel.mustache
  - base_templates/filter.mustache
  - base_templates/nav_item.mustache
  - base_templates/attachment_list.mustache
  - base_templates/add_comment.mustache<|MERGE_RESOLUTION|>--- conflicted
+++ resolved
@@ -212,14 +212,11 @@
   - assessments/tree_footer.mustache
   - assessments/tree_add_item.mustache
   - assessments/info.mustache
-<<<<<<< HEAD
   - assessments/reusable_objects.mustache
-=======
   - assessment_templates/attribute_field.mustache
   - assessment_templates/attribute_add_field.mustache
   - assessment_templates/modal_content.mustache
   - assessment_templates/info.mustache
->>>>>>> beac79dc
   - issues/modal_content.mustache
   - issues/info.mustache
   - issues/remediation_plan.mustache

--- conflicted
+++ resolved
@@ -4,10 +4,7 @@
  * Created By: brad@reciprocitylabs.com
  * Maintained By: brad@reciprocitylabs.com
  */
-<<<<<<< HEAD
-=======
-
->>>>>>> 92a548f7
+
 .mockup-tree {
   .tree-item {
     .tree-title-area {

--- conflicted
+++ resolved
@@ -201,10 +201,10 @@
   }
 }
 
-<<<<<<< HEAD
 .relevant-filter-group {
   background: $white;
-=======
+}
+
 .save-template-wrap {
   @extend %clearfix;
   padding-left: 30px;
@@ -213,7 +213,6 @@
     float: left;
     padding-top: 5px;
   }
->>>>>>> 453e0b94
 }
 
 .new-relevant-block {

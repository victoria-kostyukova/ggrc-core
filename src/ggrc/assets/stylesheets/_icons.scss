/*
 * Copyright (C) 2013 Google Inc., authors, and contributors <see AUTHORS file>
 * Licensed under http://www.apache.org/licenses/LICENSE-2.0 <see LICENSE file>
 * Created By: brad@reciprocitylabs.com
 * Maintained By: brad@reciprocitylabs.com
 */

/*
   Icons are used in a number of places and resolution sizes.
   Images are saved at 32pixels, scaled to 16pixels for .widgetbtn, and further scaled for .btn-nano and similar ...
 */

[class^="grcicon-"],
[class^="icon-"],
.showhide {
  display: inline-block;
  width: 20px;
  height: 16px;
  line-height: 16px;
  vertical-align: top; //necessary or button with icon embedded will sometimes be to tall.
  background-image: image-url("grcicons/icons.png");
  background-position: -2000px -2000px; // blank default state
  background-repeat: no-repeat;
  @include background-size(368px 416px);
  &.process-icon {
    margin-top:2px;
    @include opacity(0.5);
  }
}

[class^="grciconlarge-"] {
  display: inline-block;
  width: 24px;
  height: 24px;
  line-height: 24px;
  vertical-align: top; //necessary or button with icon embedded will sometimes be to tall.
  background-image: image-url("grcicons/icons-large.png");
  background-position: -2000px -2000px; // blank default state
  background-repeat: no-repeat;
  @include background-size(360px 360px);
}

a.remove_filter i[class^="grcicon-"] {
  vertical-align: text-bottom !important;
}

// Top level tree items don't need icons
.tree-item .tree-title-area [class^="grcicon-"] {
  display: none;
}
.object-tree .tree-item .tree-title-area [class^="grcicon-"] {
  display: inline-block;
}
.tree-item .tree-item .tree-title-area [class^="grcicon-"] {
  display: inline-block;
}

.grcicon-add {
  background-position:-222px -32px;
  .active & {
    background-position:-222px -32px;
  }
}
.grcicon-add-black {
  background-position:-222px -8px;
  .active & {
    background-position:-222px -8px;
  }
}
.grcicon-desktop {
  background-position:-54px -32px;
  .active & {
    background-position:-54px -8px;
  }
}
.grcicon-desktop-black {
  background-position:-54px -8px;
  .active & {
    background-position:-54px -32px;
  }
}
.grcicon-help {
  background-position:-78px -32px;
  .active & {
    background-position:-78px -8px;
  }
}
.grcicon-help-black {
  background-position:-78px -8px;
  .active & {
    background-position:-78px -8px;
  }
}
.grcicon-logout {
  background-position:-150px -32px;
  .active & {
    background-position:-150px -8px;
  }
}
.grcicon-logout-black {
  background-position:-150px -8px;
  .active & {
    background-position:-150px -32px;
  }
}
.grcicon-dashboard {
  background-position:-30px -32px;
  .active & {
    background-position:-30px -8px;
  }
}
.grcicon-dashboard-black {
  background-position:-30px -8px;
  .active & {
    background-position:-30px -32px;
  }
}
.grcicon-demo {
  background-position:-126px -32px;
  .active & {
    background-position:-126px -8px;
  }
}
.grcicon-demo-black {
  background-position:-126px -8px;
  .active & {
    background-position:-126px -32px;
  }
}
.grcicon-user-black,
.grcicon-person-black {
  background-position:-6px -8px;
  .active & {
    background-position:-6px -32px;
  }
}
.grcicon-search-circle {
  background-position:-246px -32px;
  .active & {
    background-position:-246px -32px;
  }
}
.grcicon-search-black {
  background-position:-246px -8px;
  .active & {
    background-position:-246px -8px;
  }
}
.grcicon-edit {
  background-position:-30px -56px;
  .active & {
    background-position:-30px -80px;
  }
  .tree-structure .active & {
    background-position:-30px -56px;
  }
  .modal .active & {
    background-position:-30px -56px;
  }
  .active .tree-structure & {
    background-position:-30px -56px;
  }
  .active .tree & {
    background-position:-30px -56px;
  }
}
.grcicon-edit-white {
  background-position:-30px -80px;
  .active & {
    background-position:-32px -80px;
  }
}
.grcicon-audit {
  background-position:-270px -8px;
  .active & {
    background-position:-270px -32px;
  }
}
.grcicon-imp-exp-white {
  background-position:-54px -80px;
  .active & {
    background-position:-54px -80px;
  }
}
.grcicon-reg-map,
.grcicon-programcontrol-color,
.grcicon-relationship-color {
  background-position:-6px -56px;
  .active & {
    background-position:-6px -56px;
  }
}
.grcicon-admin-black, .grcicon-authorization-color, .grcicon-role-color { background-position:-102px -8px; }
.grcicon-role-white { background-position:-102px -32px; }
.grcicon-admin { background-position:-6px -32px; }
.grcicon-demo-stop { background-position:-150px -56px; }
.grcicon-demo-stop-white { background-position:-150px -80px; }
.grcicon-user, .grcicon-person { background-position:-6px -32px; }
.grcicon-objectperson-color, .grcicon-person-color, .grcicon-person-black { background-position:-6px -8px; }
.grcicon-audit-white { background-position:-270px -32px; }
.grcicon-audit-color { background-position:-270px -8px; }
.grcicon-imp-exp { background-position:-54px -56px; }
.grcicon-export { background-position:-6px -104px; }
.grcicon-export-white { background-position:-6px -128px; }
.grcicon-down { background-position:-102px -56px; }
.grcicon-reg-map-white { background-position:-6px -80px; }
.grcicon-carot { background-position:-78px -56px; }
.grcicon-carot-white { background-position:-78px -80px; }
.grcicon-arrowright-black, .grcicon-goto { background-position:-174px -56px; }
.grcicon-goto-white { background-position:-174px -80px; }
.grcicon-goto-left { background-position:-78px -104px; }
.grcicon-goto-left-white { background-position:-78px -128px; }
.grcicon-search { background-position:-246px -56px; }
.grcicon-search-white { background-position:-246px -80px; }
.grcicon-link { background-position:-30px -104px; }
.grcicon-link-white { background-position:-30px -128px; }
.grcicon-ok { background-position:-54px -104px; }
.grcicon-document, .grcicon-document-color, .grcicon-objectdocument-color, .grcicon-documentation { background-position:-6px -176px; }
.grcicon-populationsample { background-position:-30px -176px; }
.grcicon-calendar, .grcicon-interview { background-position:-6px -248px; }
.grcicon-remove { background-position:-54px -176px; }
.grcicon-x-grey { background-position:-150px -176px; }
.grcicon-x-white { background-position:-174px -176px; }
.grcicon-edit-grey { background-position:-126px -176px; }
.grcicon-check-green { background-position:-222px -176px; }
.grcicon-check-white { background-position:-246px -176px; }
.grcicon-chevron-right { background-position:-198px -176px; }
.grcicon-comment { background-position:-270px -56px; }
.grcicon-comment-white { background-position:-270px -80px; }
.grcicon-people-warning { background-position:-6px -200px; }
.grcicon-person-green { background-position:-30px -344px; }
.grcicon-eye-inprogress { background-position:-54px -200px; }
.grcicon-eye-completed { background-position:-30px -200px; }
.grcicon-eye-danger { background-position:-102px -200px; }
.grcicon-person-green { background-position:-30px -344px; }
.grcicon-person-color { background-position:-30px -368px; }
.grcicon-pie-chart {background-position:-198px -344px; }
.grcicon-gvideo {background-position:-270px -344px; }
.grcicon-gmail { background-position:-174px -344px; }
.grcicon-gphone { background-position:-222px -344px; }
.grcicon-gchat { background-position:-246px -344px; }
.grcicon-left-carot-arrow { background-position:-150px -344px; }
.grcicon-lock-small { background-position:-277px -396px; }
.grcicon-objective-danger { background-position:-198px -392px; }
.grcicon-setup { background-position: -222px -80px; }
.grcicon-attach { background-position: -222px -392px; }
.grcicon-attach-color { background-position: -246px -392px; }
.grcicon-check { background-position: -294px -8px; }
.grcicon-checked { background-position: -294px -32px; }
.grcicon-in-progress { background-position: -342px -8px; }
.grcicon-watermark { background-position:-150px -368px; }
.grcicon-watermark-green { background-position:-174px -368px; }
.grcicon-drag { background-position:-318px -80px; }
.grcicon-history-color { background-position: -318px -104px; }
.grcicon-history-red { background-position: -342px -104px; }
.grcicon-cycle-color { background-position: -342px -32px; }
.grcicon-alarm { background-position: -342px -80px; }
.grcicon-reset { background-position: -342px -128px; }
.grcicon-close-tab { background-position: -342px -176px; }

// Large icons
.grciconlarge-dashboard { background-position:-8px -8px; }
.grciconlarge-dashboard-white { background-position:-8px -40px; }
.grciconlarge-arrow-left { background-position: -40px -8px; }

.showhide {
  background-position:-198px -56px;
  cursor:pointer;
  @include opacity(0.5);
  @include transition(opacity 0.4s);
  &.active {
    background-position:-222px -56px;
    @include opacity(1);
  }
  &.lastchild {
    display:none;
    cursor:default;
    background:none !important;
  }
  .widget .header & {
    margin-top:4px;
    margin-right:8px;
    @include border-radius();
    background-color:$white;
    background-position:-126px -56px;
    &.active {
      @include opacity(0.5);
      background-position:-78px -56px;
    }
    &:hover {
      @include opacity(1);
    }
  }
}

// diferentiation of objects by icons
.grcobject {
  display: inline-block;
  width: 24px;
  height: 24px;
  background-image: image-url("grcicons/objects.png");
  background-repeat: no-repeat;
  background-position: -2000px -2000px; // blank default state
  @include background-size(252px 252px);
  line-height:24px;
  &.governance { background-position: 0 0; }
  &.programs { background-position: 0 -36px; }
  &.workflow { background-position: 0 -36px; }
  &.business,
  &.entities { background-position: 0 -72px; }
  &.risk { background-position: 0 -108px; }
  &.risk_assessment { background-position: 0 -108px; }
  &.objectives { background-position: 0 -144px; }
  &.controls { background-position: 0 -180px; }
  &.entities { background-position: 0 -216px; }
  &.dashboard { background-position: -2000px -2000px; }
  [class^="grcicon-"] {
    margin-top:4px;
    margin-left:2px;
  }
}

//governance
.grcicon-program { background-position:-102px -128px; }
.grcicon-program-black { background-position:-102px -104px; }
.grcicon-program-color { background-position:-6px -296px; }
.grcicon-private { background-position:-6px -272px; @include opacity(0.5); }
.grcicon-library { background-position:-102px -128px; }
.grcicon-library-black { background-position:-102px -104px; }
.grcicon-library-color { background-position:-6px -296px; }

.grcicon-assessment-black { background-position:-150px -392px; }
.grcicon-assessment-color { background-position:-126px -392px; }
.grcicon-assessment-white { background-position:-174px -392px; }

.grcicon-contract { background-position:-126px -128px; }
.grcicon-contract-black { background-position:-126px -104px; }
.grcicon-contract-color { background-position:-30px -296px; }
.grcicon-policy { background-position:-150px -128px; }
.grcicon-policy-black { background-position:-150px -104px; }
.grcicon-policy-color { background-position:-54px -296px; }
.grcicon-regulation { background-position:-174px -128px; }
.grcicon-regulation-black { background-position:-174px -104px; }
.grcicon-regulation-color { background-position:-78px -296px; }
.grcicon-standard { background-position:-222px -368px; }
.grcicon-standard-color { background-position:-246px -368px; }
.grcicon-standard-black { background-position:-198px -368px; }
.grcicon-directive { background-position:-78px -200px; }
.grcicon-directive-black { background-position:-78px -176px; }
.grcicon-event-color { background-position:-102px -176px; }
.grcicon-info { background-position:-126px -176px; }
.grcicon-info-white { background-position:-198px -80px; }

.grcicon-directive-color,
.grcicon-programdirective-color { background-position:-198px -296px; }

.grcicon-objective { background-position:-150px -80px; }
.grcicon-objective-black { background-position:-150px -56px; }
.grcicon-objective-color { background-position:-54px -128px; }

.grcicon-section { background-position:-198px -128px; }
.grcicon-section-black { background-position:-198px -104px; }
.grcicon-section-color,
.grcicon-sectionobjective-color,
.grcicon-objectsection-color,
.grcicon-controlsection-color {
  background-position:-102px -296px;
  }
.grcicon-section-danger { background-position:-126px -320px; }
.grcicon-clause { background-position:-294px -80px; }
.grcicon-clause-black { background-position:-294px -104px; }
.grcicon-clause-color { background-position:-294px -56px; }
.grcicon-clause-danger { background-position:-294px -128px; }
// business
.grcicon-facility { background-position:-222px -128px;}
.grcicon-facility-black { background-position:-222px -104px; }
.grcicon-facility-color { background-position:-126px -296px; }
.grcicon-market { background-position:-246px -128px;}
.grcicon-market-black { background-position:-246px -104px; }
.grcicon-market-color { background-position:-150px -296px; }
.grcicon-product { background-position:-270px -128px;}
.grcicon-product-black { background-position:-270px -104px; }
.grcicon-product-color { background-position:-174px -296px; }
.grcicon-project { background-position:-54px -248px;}
.grcicon-project-black { background-position:-54px -224px; }
.grcicon-project-color { background-position:-222px -296px; }
.grcicon-orggroup, .grcicon-org_group { background-position:-78px -248px;}
.grcicon-orggroup-black, .grcicon-org_group-black { background-position:-78px -224px; }
.grcicon-orggroup-color, .grcicon-org_group-color { background-position:-246px -296px; }
.grcicon-dataasset, .grcicon-data_asset { background-position:-174px -248px; }
.grcicon-dataasset-black, .grcicon-data_asset-black { background-position:-174px -224px; }
.grcicon-dataasset-color, .grcicon-data_asset-color { background-position:-54px -320px; }
//compliance

.grcicon-object-black { background-position:-6px -344px; }
.grcicon-object { background-position:-6px -368px; }
.grcicon-object-color { background-position:-6px -392px; }

.grcicon-workflow-color { background-position:-294px -296px; }
.grcicon-workflow { background-position:-6px -368px; }
.grcicon-workflow-black { background-position:-6px -344px; }
.grcicon-cycle_task_group_object_task-color,.grcicon-task-color { background-position:-318px -344px; }
.grcicon-task-black { background-position:-294px -392px; }
.grcicon-task-white { background-position:-294px -344px; }
.grcicon-task { background-position:-294px -344px; }
.grcicon-task_group-color { background-position:-318px -8px; }

.grcicon-system { background-position:-126px -248px; }
.grcicon-system-black { background-position:-126px -224px; }
.grcicon-system-color { background-position:-6px -320px; }
.grcicon-system-danger { background-position:-198px -320px }
.grcicon-process { background-position:-102px -248px }
.grcicon-process-black { background-position:-102px -224px; }
.grcicon-process-color { background-position:-270px -296px; }
.grcicon-process-danger { background-position:-174px -320px }
.grcicon-businessprocess, .grcicon-business_process { background-position:-102px -248px }
.grcicon-businessprocess-black, .grcicon-business_process-black { background-position:-102px -224px; }
.grcicon-businessprocess-color, .grcicon-business_process-color { background-position:-270px -296px; }
.grcicon-businessprocess-danger, .grcicon-business_process-danger { background-position:-174px -320px }
.grcicon-control { background-position:-150px -248px }
.grcicon-control-black { background-position:-150px -224px; }
.grcicon-control-color { background-position:-30px -320px; }
.grcicon-systemcontrol-color { background-position:-30px -320px; }
.grcicon-control-danger { background-position:-150px -320px }
.grcicon-company_controls { background-position:-150px -248px }
.grcicon-company_controls-black { background-position:-150px -224px; }
.grcicon-company_controls-color { background-position:-30px -320px; }
.grcicon-company_controls-danger { background-position:-150px -320px }
// risk
.grcicon-risk { background-position:-198px -248px }
.grcicon-risk-black { background-position:-198px -224px; }
.grcicon-risk-color { background-position:-78px -320px; }
.grcicon-risk_assessment { background-position:-198px -248px }
.grcicon-risk_assessment-black { background-position:-198px -224px; }
.grcicon-risk_assessment-color { background-position:-78px -320px; }

.grcicon-attribute { background-position:-222px -248px }
.grcicon-riskyattribute, .grcicon-risky_attribute { background-position:-222px -248px }
.grcicon-attribute-black { background-position:-222px -224px; }
.grcicon-attribute-color { background-position:-102px -320px; }
.grcicon-riskyattribute-black, .grcicon-risky_attribute-black { background-position:-222px -224px; }
.grcicon-riskyattribute-color, .grcicon-risky_attribute-color { background-position:-102px -320px; }
.grcicon-dashboard-big { background-position:-246px -224px; }

.grcicon-vendor-black { background-position: -30px -392px; }
.grcicon-vendor-white { background-position: -54px -392px; }
.grcicon-vendor-color { background-position: -78px -392px; }

.grcicon-assessment-plan-black { background-position: -78px -368px; }
.grcicon-assessment-plan-white { background-position: -102px -392px; }
.grcicon-assessment-plan-color { background-position: -318px -392px; }

.grcicon-access-list-black { background-position: -54px -344px; }
.grcicon-access-list-white { background-position: -78px -344px; }
.grcicon-access-list-color { background-position: -54px -368px; }

.grcicon-issue-black { background-position: -342px -296px; }
.grcicon-issue-white { background-position: -342px -344px; }
.grcicon-issue-color { background-position: -342px -392px; }

.grcicon-show { background-position:-222px -320px }
.grcicon-hide { background-position:-246px -320px }
.grcicon-show-arrow { background-position:-126px -56px }
.grcicon-hide-arrow { background-position:-102px -56px }

.grcicon-logout-color { background-position:-150px -8px; }

// events log icons
.grcicon-mapped { background-position:-6px -56px; }
.grcicon-deleted { background-position:-102px -344px; }
.grcicon-updated { background-position:-126px -344px; }
.grcicon-created { background-position:-222px -8px; }

// review/approval icons
.grcicon-review-color { background-position: -318px -176px; }
.grcicon-review { background-position: -318px -224px; }

i.short {
  margin-top:5px !important;
}

<<<<<<< HEAD
.grcicon-setup-color {
  background-position: -342px -224px;
}
.attribute-trigger {
  &.active {
    .grcicon-setup-color {
      background-position: -342px -248px;
    }
  }
}

=======
>>>>>>> 23ba6e4d
// WYSIWYG Icons
.icon-share { background-position:-30px -104px; }
.icon-th-list { background-position:-126px -200px; }
.icon-list { background-position:-174px -200px; }
.icon-indent-right { background-position:-222px -200px; }
.icon-indent-left { background-position:-198px -200px; }
.icon-pencil { background-position:-150px -200px; } // HTML view

// INTERNAV ICONS
// object nav specific icons
.internav {
  // turns icons to black
  .grcicon-info { background-position:-126px -176px; }
  .grcicon-role-color { background-position:-102px -8px; }
  .grcicon-authorization-color { background-position:-102px -8px; }
  .grcicon-directive-color { background-position:-78px -176px; }
  .grcicon-control-color { background-position:-150px -224px; }
  .grcicon-link { background-position:-30px -104px; }
  .grcicon-user { background-position:-6px -8px; }
  .grcicon-user-black { background-position:-6px -8px; }
  .grcicon-data_asset-color { background-position:-174px -224px; }
  .grcicon-facility-color { background-position:-222px -104px; }
  .grcicon-market-color { background-position:-246px -104px; }
  .grcicon-org_group-color { background-position:-78px -224px; }
  .grcicon-process-color { background-position:-102px -224px; }
  .grcicon-product-color { background-position:-270px -104px; }
  .grcicon-project-color { background-position:-54px -224px; }
  .grcicon-system-color { background-position:-126px -224px; }
  .grcicon-contract-color { background-position:-126px -104px; }
  .grcicon-policy-color { background-position:-150px -104px; }
  .grcicon-regulation-color { background-position:-174px -104px; }
  .grcicon-standard-color { background-position:-198px -368px; }
  .grcicon-objective-color { background-position:-150px -56px; }
  .grcicon-risk-color { background-position:-198px -224px; }
  .grcicon-risk_assessment-color { background-position:-198px -224px; }
  .grcicon-risky_attribute-color { background-position:-222px -224px; }
  .grcicon-audit { background-position:-270px -8px; }
  .grcicon-audit-color { background-position:-270px -8px; }
  .grcicon-section-color { background-position:-198px -104px; }
  .grcicon-clause-color { background-position:-294px -104px; }
  .grcicon-event-color { background-position:-102px -176px; }
  .grcicon-program-color { background-position:-102px -104px; }
  .grcicon-objectperson-color, .grcicon-person-color { background-position:-6px -8px; }
  .grcicon-assessment-color { background-position:-150px -392px; }
  .grcicon-object-color { background-position:-6px -344px; }
  .grcicon-workflow-color { background-position:-6px -344px; }
  .grcicon-cycle_task_group_object_task-color,.grcicon-task-color { background-position:-294px -392px; }
  .grcicon-task_group-color { background-position:-318px -56px; }
  .grcicon-history-color { background-position: -318px -104px; }
  .grcicon-cycle-color { background-position: -342px -32px; }
<<<<<<< HEAD
  .grcicon-pie-chart-color {background-position:-198px -344px;}
=======
  .grcicon-vendor-color { background-position: -30px -392px; }
  .grcicon-assessment-plan-color { background-position: -78px -368px; }
  .grcicon-access-list-color { background-position: -54px -344px; }
  .grcicon-issue-color { background-position: -342px -296px; }
>>>>>>> 23ba6e4d

  li {
    a:hover {
      // turned icons to white
      .grcicon-info { background-position:-198px -80px; }
      .grcicon-role-color { background-position:-102px -32px; }
      .grcicon-authorization-color { background-position:-102px -32px; }
      .grcicon-directive-color { background-position:-78px -200px; }
      .grcicon-control-color { background-position:-150px -248px }
      .grcicon-link { background-position:-30px -128px; }
      .grcicon-user { background-position:-6px -32px; }
      .grcicon-user-black { background-position:-6px -32px; }
      .grcicon-data_asset-color { background-position:-174px -248px; }
      .grcicon-facility-color { background-position:-222px -128px; }
      .grcicon-market-color { background-position:-246px -128px; }
      .grcicon-org_group-color { background-position:-78px -248px; }
      .grcicon-process-color { background-position:-102px -248px }
      .grcicon-product-color { background-position:-270px -128px; }
      .grcicon-project-color { background-position:-54px -248px; }
      .grcicon-system-color { background-position:-126px -248px; }
      .grcicon-contract-color { background-position:-126px -128px; }
      .grcicon-policy-color { background-position:-150px -128px; }
      .grcicon-regulation-color { background-position:-174px -128px; }
      .grcicon-standard-color { background-position:-222px -368px; }
      .grcicon-objective-color { background-position:-150px -80px; }
      .grcicon-risk-color { background-position:-198px -248px; }
      .grcicon-risk_assessment-color { background-position:-198px -248px; }
      .grcicon-risky_attribute-color { background-position:-222px -248px; }
      .grcicon-audit { background-position:-270px -32px; }
      .grcicon-audit-color { background-position:-270px -32px; }
      .grcicon-section-color { background-position:-198px -128px; }
      .grcicon-clause-color { background-position:-294px -80px; }
      .grcicon-event-color { background-position:-198px -56px; }
      .grcicon-program-color { background-position:-102px -128px; }
      .grcicon-objectperson-color, .grcicon-person-color { background-position:-6px -32px; }
      .grcicon-assessment-color { background-position:-174px -392px; }
      .grcicon-object-color { background-position:-6px -368px; }
      .grcicon-workflow-color { background-position:-6px -368px; }
      .grcicon-cycle_task_group_object_task-color,.grcicon-task-color { background-position:-294px -344px; }
      .grcicon-task_group-color { background-position:-318px -32px; }
      .grcicon-history-color { background-position: -318px -128px; }
      .grcicon-cycle-color { background-position: -342px -56px; }
<<<<<<< HEAD
      .grcicon-pie-chart-color {background-position:-342px -200px;}
=======
      .grcicon-vendor-color { background-position: -54px -392px; }
      .grcicon-assessment-plan-color { background-position: -102px -392px; }
      .grcicon-access-list-color { background-position: -78px -344px; }
      .grcicon-issue-color { background-position: -342px -344px; }
>>>>>>> 23ba6e4d
    }
  }

  &.innernav-arrow {
    li.accordion-group-inner {
      .sub-level {
        li,
        li.active,
        li:hover {
          .grcicon-program-color { background-position:-6px -296px; }
          .grcicon-assessment-color { background-position:-126px -392px; }
          .grcicon-contract-color { background-position:-30px -296px; }
          .grcicon-policy-color { background-position:-54px -296px; }
          .grcicon-regulation-color { background-position:-78px -296px; }
          .grcicon-standard-color { background-position:-246px -368px; }
          .grcicon-event-color { background-position:-102px -176px; }
          .grcicon-directive-color { background-position:-198px -296px; }
          .grcicon-objective-color { background-position:-54px -128px; }
          .grcicon-section-color { background-position:-102px -296px; }
          .grcicon-clause-color { background-position:-294px -56px; }
          .grcicon-facility-color { background-position:-126px -296px; }
          .grcicon-market-color { background-position:-150px -296px; }
          .grcicon-product-color { background-position:-174px -296px; }
          .grcicon-project-color { background-position:-222px -296px; }
          .grcicon-org_group-color { background-position:-246px -296px; }
          .grcicon-data_asset-color { background-position:-54px -320px; }
          .grcicon-object-color { background-position:-6px -392px; }
          .grcicon-workflow-color { background-position:-294px -296px; }
          .grcicon-cycle_task_group_object_task-color,.grcicon-task-color { background-position:-294px -320px; }
          .grcicon-task_group-color { background-position:-318px -8px; }
          .grcicon-system-color { background-position:-6px -320px; }
          .grcicon-process-color { background-position:-270px -296px; }
          .grcicon-control-color { background-position:-30px -320px; }
          .grcicon-risk-color { background-position:-78px -320px; }
          .grcicon-risk_assessment-color { background-position:-78px -320px; }
        }
      }
    }
  }
}


// icons for disabled tree object in object selector
.tree-item {
  &.disabled {
    // turns icons to black
    .grcicon-info { background-position:-126px -176px; }
    .grcicon-role-color { background-position:-102px -8px; }
    .grcicon-authorization-color { background-position:-102px -8px; }
    .grcicon-directive-color { background-position:-78px -176px; }
    .grcicon-control-color { background-position:-150px -224px; }
    .grcicon-link { background-position:-30px -104px; }
    .grcicon-user { background-position:-6px -8px; }
    .grcicon-user-black { background-position:-6px -8px; }
    .grcicon-data_asset-color { background-position:-174px -224px; }
    .grcicon-facility-color { background-position:-222px -104px; }
    .grcicon-market-color { background-position:-246px -104px; }
    .grcicon-org_group-color { background-position:-78px -224px; }
    .grcicon-process-color { background-position:-102px -224px; }
    .grcicon-product-color { background-position:-270px -104px; }
    .grcicon-project-color { background-position:-54px -224px; }
    .grcicon-system-color { background-position:-126px -224px; }
    .grcicon-contract-color { background-position:-126px -104px; }
    .grcicon-policy-color { background-position:-150px -104px; }
    .grcicon-regulation-color { background-position:-174px -104px; }
    .grcicon-standard-color { background-position:-198px -368px; }
    .grcicon-objective-color { background-position:-150px -56px; }
    .grcicon-risk-color { background-position:-198px -224px; }
    .grcicon-risk_assessment-color { background-position:-198px -224px; }
    .grcicon-risky_attribute-color { background-position:-222px -224px; }
    .grcicon-audit { background-position:-270px -8px; }
    .grcicon-audit-color { background-position:-270px -8px; }
    .grcicon-section-color { background-position:-198px -104px; }
    .grcicon-clause-color { background-position:-294px -104px; }
    .grcicon-event-color { background-position:-102px -176px; }
    .grcicon-program-color { background-position:-102px -104px; }
    .grcicon-objectperson-color, .grcicon-person-color { background-position:-6px -8px; }
    .grcicon-assessment-color { background-position:-150px -392px; }
    .grcicon-object-color { background-position:-6px -344px; }
    .grcicon-workflow-color { background-position:-6px -344px; }
    .grcicon-cycle_task_group_object_task-color,.grcicon-task-color { background-position:-294px -392px; }
    .grcicon-task_group-color { background-position:-318px -56px; }
    .grcicon-vendor-color { background-position: -30px -392px; }
    .grcicon-assessment-plan-color { background-position: -78px -368px; }
    .grcicon-access-list-color { background-position: -54px -344px; }
    .grcicon-issue-color { background-position: -342px -296px; }
  }
}<|MERGE_RESOLUTION|>--- conflicted
+++ resolved
@@ -479,7 +479,6 @@
   margin-top:5px !important;
 }
 
-<<<<<<< HEAD
 .grcicon-setup-color {
   background-position: -342px -224px;
 }
@@ -491,8 +490,6 @@
   }
 }
 
-=======
->>>>>>> 23ba6e4d
 // WYSIWYG Icons
 .icon-share { background-position:-30px -104px; }
 .icon-th-list { background-position:-126px -200px; }
@@ -543,14 +540,11 @@
   .grcicon-task_group-color { background-position:-318px -56px; }
   .grcicon-history-color { background-position: -318px -104px; }
   .grcicon-cycle-color { background-position: -342px -32px; }
-<<<<<<< HEAD
   .grcicon-pie-chart-color {background-position:-198px -344px;}
-=======
   .grcicon-vendor-color { background-position: -30px -392px; }
   .grcicon-assessment-plan-color { background-position: -78px -368px; }
   .grcicon-access-list-color { background-position: -54px -344px; }
   .grcicon-issue-color { background-position: -342px -296px; }
->>>>>>> 23ba6e4d
 
   li {
     a:hover {
@@ -593,14 +587,11 @@
       .grcicon-task_group-color { background-position:-318px -32px; }
       .grcicon-history-color { background-position: -318px -128px; }
       .grcicon-cycle-color { background-position: -342px -56px; }
-<<<<<<< HEAD
       .grcicon-pie-chart-color {background-position:-342px -200px;}
-=======
       .grcicon-vendor-color { background-position: -54px -392px; }
       .grcicon-assessment-plan-color { background-position: -102px -392px; }
       .grcicon-access-list-color { background-position: -78px -344px; }
       .grcicon-issue-color { background-position: -342px -344px; }
->>>>>>> 23ba6e4d
     }
   }
 

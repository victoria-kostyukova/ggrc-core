/*!
    Copyright (C) 2013 Google Inc., authors, and contributors <see AUTHORS file>
    Licensed under http://www.apache.org/licenses/LICENSE-2.0 <see LICENSE file>
    Created By: andy@reciprocitylabs.com
    Maintained By: andy@reciprocitylabs.com
*/


(function(can, $) {

can.Control("StickyHeader", {
    defaults: {
        // A selector for the scrollable area ancestor
        scroll_area_selector: ".object-area"
        // A selector for all sticky-able headers
      , header_selector: ".header"
                      +", .tree-open > .item-open > .item-main"
                      +", .tree-open > .item-open > .item-content > .inner-tree > h6"
                      +", .tree-open > .item-open > .item-content > .inner-tree > .tree-structure > .advanced-filters"
                      +", .advanced-filters"
        // A selector for all sticky-able footers
      , footer_selector: ".tree-footer"
        // A selector for counting the depth
        // Generally this should be header_selector with the final element in each selector removed
      , depth_selector: ".tree-open > .item-open"
                      +", .tree-open > .item-open > .item-content > .inner-tree"
                      +", .tree-open > .item-open > .item-content > .inner-tree > .tree-structure"
        // The amount of space at the bottom of the content when the header should start scrolling away
      , margin: 30
    }
}, {
    init : function() {
      this.options = can.extend(this.options, {
        scroll_area: this.element.closest(this.options.scroll_area_selector)
      });
      this.on();
    }

    // Handle window scrolling
  , "{scroll_area} scroll" : function(el, ev) {
    // Only process if this section is visible
    if (!this.element.is(":visible"))
      return;

    // Update the header/footer positions
    this.update_items('header');
    this.update_items('footer');
  }

    // Resize clones on window resize
  , "{window} resize" : function(el, ev) {
    // Update the header/footer positions
    this.update_items('header');
    this.update_items('footer');
  }

    // Updates the given set of sticky items
  , update_items : function(type) {
    var items = this.find_items(type);

    for (var i = items.length - 1; i >= 0; i--) {
      var el = items.eq(i)
        , margin = el.data('sticky').margin
        ;

      // Remove the clone if its content no longer inside the viewport
      if (margin === false) {
        this.remove(el);
      }
      // Otherwise inject the clone
      else {
        var clone = this.clone(el);

        // Inject the clone to take up the original's space
        if (clone[0] && !clone[0].parentNode) {
          clone.insertAfter(el);
        }

        // When the content is close to scrolling away, also scroll the header away
        el.css('margin' + (type === 'footer' ? 'Bottom' : 'Top'), margin + 'px');
      }
    }
  }

    // Find all sticky-able headers in the document
  , find_items : function(type) {
    var old_items = this['_'+type] || $()
      , items = this['_'+type] = this.element.find(this.options[type + '_selector']).filter(':not(.sticky-clone):visible')
      , self = this
      , increment = type === 'footer' ? -1 : 1
      , i = type === 'footer' ? items.length - 1 : 0
      ;

    // Remove all items that no longer are active
    old_items.not(items).each(function() {
      self.remove($(this));
    });

    // Generate the depth and clone for each header
    for (var $this; $this = items[i]; i += increment) {
      $this = $($this);

      if (!$this.data('sticky')) {
        var data = {
            type: type
          , depth: $this.parents(self.options.depth_selector).length
        };
        $this.data('sticky', data);
      }

      self.compute_offset($this, type === 'footer' ? items.slice(i) : items.slice(0, i));
      self.in_viewport($this);
    }

    return items;
  }

    // Determine whether a header's content section is within the scrolling viewport
  , in_viewport : function(el) {
    var data = el.data('sticky')
    if (data.clone && data.clone[0] && data.clone[0].parentNode) {
      el = data.clone;
    }

    var type = data.type
      , parent = el.parent()
      , offset = data.offset
      , pos = parent.position().top
      , height = el.outerHeight()
        // If the header is taller than the margin, it'll disappear early instead of scrolling away smoothly
      , global_margin = Math.max(this.options.margin, height)
      , margin = pos + parent.outerHeight() - height
      , scroll_height = this.options.scroll_area.outerHeight()
      ;

    if (type === 'footer') {
      offset = scroll_height - data.offset;
      margin = offset - pos - height;
    }

    // If the content is in the viewport...
    if (type === 'header' && pos < offset && margin > offset) {
      // Return zero or the amount that the header should start scrolling away if applicable
      margin -= offset;
      return data.margin = margin <= global_margin ? -Math.max(0, global_margin - margin) : 0;
    }
    else if (type === 'footer' && pos < scroll_height && (el.position().top + height) > offset && margin > 0) {
      return data.margin = margin <= global_margin ? -Math.max(0, global_margin - margin) : 0;
    }
    else
      return data.margin = false;
  }

  , compute_offset : function(el, items) {
    // Compute heights of above items
    var offset = 0
      , data = el.data('sticky')
      , depths = {}
      , selector = this.selector_of(el, data.type)
      , increment = data.type === 'footer' ? -1 : 1
      , i = data.type === 'footer' ? items.length - 1 : 0
      ;

    // Determine the offset based on nested parents
    var increments = [];
    for (var $this; $this = items[i]; i += increment) {
      if (el[0] === $this) {
        break;
      }
      else {
        $this = $($this);
        var sibling_data = $this.data('sticky')
          , depth = sibling_data.depth
          , depth_selector = this.selector_of($this, data.type) + depth
          ;

        // Only add offsets for the closest nested parent of the given depth
        // as well as offsets for the first adjacent sibling of different selectors
        if (sibling_data.margin !== false && ((!depths[depth] && depth < data.depth) 
          || (depth <= data.depth && !$this.is(selector) && !depths[depth_selector]))) {
            increments.push($this.outerHeight() + ' ' + sibling_data.margin);
            increments.push($this[0]);
            offset += $this.outerHeight();
            depths[depth] = true;
            depths[depth_selector] = true;
        }
      }
    }

    return data.offset = offset;
  }

    // Clones (if one doesn't exist) and prepares an item
  , clone : function(el) {
    // Compute heights of above items
    var data = el.data('sticky');
    !data.clone && (data.clone = el.clone(true).addClass("sticky-clone"));
    this.position_element(el);
    el.addClass("sticky sticky-" + data.type);
    return data.clone;
  }

    // Determine the selector that "selected" a given element
  , selector_of : function(el, type) {
    var selector = '';
    can.each(this.options[type + '_selector'].split(','), function(part) {
      if (el.is(part))
        selector = part;
    });
    return selector;
  }

    // Reposition a clone
  , position_element : function(el) {
    var data = el.data('sticky')
      , clone = data.clone
      , source = el
      ;

    return el.css({
          position: 'fixed'
        , left: source.offset().left + 'px'
        , width: (source[0].getBoundingClientRect().width
            - parseFloat(source.css('paddingLeft')) 
            - parseFloat(source.css('paddingRight'))) 
            + 'px'
        , marginTop: '0px'
        , marginBottom: '0px'
        , zIndex: 9999 - data.depth
      }).css(
          data.type === 'footer' ? 'bottom' : 'top'
        , (
            data.type === 'footer'
            ? data.offset + $(window).height() - this.options.scroll_area.outerHeight() - parseFloat(this.options.scroll_area.position().top)
            : data.offset + parseFloat(this.options.scroll_area.position().top)
          ) + 'px'
      );
  }

    // Detach an element's sticky data
  , remove : function(el) {
<<<<<<< HEAD
    var sticky = el.data('sticky')
    sticky && sticky.clone[0].parentNode && sticky.clone.remove();
=======
    var data = el.data('sticky')
      , clone = data && data.clone
      ;
    if (clone && clone[0] && clone[0].parentNode) {
      clone.remove();
      el.removeClass('sticky sticky-' + data.type).css(clone.styles(
          'position'
        , 'left'
        , 'width'
        , 'marginTop'
        , 'marginBottom'
        , 'zIndex'
        , data.type === 'footer' ? 'bottom' : 'top'
      ));
    }
>>>>>>> 603fbece
    $.removeData(el, 'sticky');
  }

    // Clean up when destroyed
  , destroy : function() {
    var items = $().add(this._header || $()).add(this._footer || $())
      , self = this
      ;
    items.each(function() {
      self.remove($(this));
    });
    delete this._header;
    delete this._footer;
  }
});

})(this.can, this.can.$);<|MERGE_RESOLUTION|>--- conflicted
+++ resolved
@@ -239,10 +239,6 @@
 
     // Detach an element's sticky data
   , remove : function(el) {
-<<<<<<< HEAD
-    var sticky = el.data('sticky')
-    sticky && sticky.clone[0].parentNode && sticky.clone.remove();
-=======
     var data = el.data('sticky')
       , clone = data && data.clone
       ;
@@ -258,7 +254,6 @@
         , data.type === 'footer' ? 'bottom' : 'top'
       ));
     }
->>>>>>> 603fbece
     $.removeData(el, 'sticky');
   }
 

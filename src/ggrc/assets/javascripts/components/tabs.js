--- conflicted
+++ resolved
@@ -1,11 +1,6 @@
 /*!
-<<<<<<< HEAD
-    Copyright (C) 2016 Google Inc.
-    Licensed under http://www.apache.org/licenses/LICENSE-2.0 <see LICENSE file>
-=======
   Copyright (C) 2016 Google Inc.
   Licensed under http://www.apache.org/licenses/LICENSE-2.0 <see LICENSE file>
->>>>>>> 90f7e261
 */
 
 (function (GGRC, can, $) {

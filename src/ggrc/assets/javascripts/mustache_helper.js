/*
 * Copyright (C) 2013 Google Inc., authors, and contributors <see AUTHORS file>
 * Licensed under http://www.apache.org/licenses/LICENSE-2.0 <see LICENSE file>
 * Created By:
 * Maintained By:
 */

(function(namespace, $, can) {

//chrome likes to cache AJAX requests for Mustaches.
var mustache_urls = {};
$.ajaxPrefilter(function( options, originalOptions, jqXHR ) {
  if ( /\.mustache$/.test(options.url) ) {
    if(mustache_urls[options.url]) {
      options.url = mustache_urls[options.url];
    } else {
      mustache_urls[options.url] = options.url += "?r=" + Math.random();
    }
  }
});

function get_template_path(url) {
  var match;
  match = url.match(/\/static\/mustache\/(.*)\.mustache/);
  return match && match[1];
}

// Check if the template is available in "GGRC.Templates", and if so,
//   short-circuit the request.
$.ajaxTransport("text", function(options, _originalOptions, _jqXHR) {
  var template_path = get_template_path(options.url),
      template = GGRC.Templates[template_path];

  if (template) {
    return {
      send: function(headers, completeCallback) {
        function done() {
          if (template)
            completeCallback(200, "success", { text: template });
        }
        if (options.async)
          setTimeout(done, 0);
        else
          done();
      },

      abort: function() {
        template = null;
      }
    }
  }
});

  Mustache.registerHelper("join", function() {
    var prop, context = this, ret, options = arguments[arguments.length - 1];

    switch(arguments.length) {
      case 1:
        break;
      case 2:
        typeof arguments[0] === 'string' ? prop = arguments[0] : context = arguments[0];
        break;
      default:
        prop = arguments[0];
        context = arguments[1];
    }
    if(!context) {
      ret =  "";
    } else if(context.length) {
      ret = $(context).map(function() { return prop ? (can.getObject(prop, this) || "").toString() : this.toString(); }).get().join(", ");
    } else {
      ret = prop ? (can.getObject(prop, context) || "").toString() : context.toString();
    }
    return ret;
  });

  var quickHash = function(str, seed) {
    var bitval = seed || 1;
    str = str || "";
    for(var i = 0; i < str.length; i++)
    {
      bitval *= str.charCodeAt(i);
      bitval = Math.pow(bitval, 7);
      bitval %= Math.pow(7, 37);
    }
    return bitval;
  }


  var getParentNode = function (el, defaultParentNode) {
    return defaultParentNode && el.parentNode.nodeType === 11 ? defaultParentNode : el.parentNode;
  }


    function isExtendedFalsy(obj) {
      return !obj 
        || (typeof obj === "object" && can.isEmptyObject(obj))
        || (obj.length != null && obj.length == 0) 
        || (obj.serialize && can.isEmptyObject(obj.serialize()));
    }

    function preprocessClassString(str) {
      var ret = []
      , src = str.split(" ");

      for(var i = 0; i < src.length; i++) {
        var expr = src[i].trim();
        if(expr.charAt(0) === "=") {
          ret.push({ attr : src[i].trim().substr(1) });
        } else if(expr.indexOf(":") > -1) {
          var spl = expr.split(":");
          var arr = [];
          for(var j = 0; j < spl.length - 1; j ++) {
            var inverse = spl[j].trim()[0] === "!"
            , attr_name = spl[j].trim().substr(inverse ? 1 : 0)
            
            arr.push({attr : attr_name, inverse : inverse});
          }
          arr.value = spl[spl.length - 1];
          ret.push(arr);
        } else {
          ret.push(expr);
        }
      }
      return ret;
    }

    function buildClassString(arr, context) {
      var ret = [];
      for(var i = 0; i < arr.length; i++) {
        if(typeof arr[i] === "string") {
          ret.push(arr[i]);
        } else if(typeof arr[i] === "object" && arr[i].attr) {
          ret.push(can.getObject(arr[i].attr, context));
        } else if(can.isArray(arr[i]) && arr[i].value) {
          var p = true;
          for(var j = 0; j < arr[i].length; j ++) {
            var attr = can.getObject(arr[i][j].attr, context);
            if(arr[i][j].inverse ? !isExtendedFalsy(attr) : isExtendedFalsy(attr)) {
              p = false;
              break;
            }
          }
          if(p) {
            ret.push(arr[i].value);
          }
        } else {
          throw "Unsupported class building expression: " + JSON.stringify(arr[i]);
        }
      }

      return ret.join(" ");
    }

  /**
  * helper withclass
  * puts a class string on the element, includes live binding:
  * usage:
  * {{#withclass 'class strings'}}<element>...</element>{{/withclass}}
  * {{{withclass 'class strings'}}} to apply to the parent element a la XSLT <xsl:attribute>. Note the triple braces!
  * Tokens usable in class strings:
  *  =attribute : add the value of the attribute as a class
  *  attribute:value : if attribute is truthy, add value to the classes
  *  !attribute:value : if attribute is falsy, add value
  *  attr1:!attr2:value : if attr1 is truthy and attr2 is falsy, add value
  *  plainstring : use this class literally
    *  
  */
  Mustache.registerHelper("withclass", function() {
    var options = arguments[arguments.length - 1]
    , exprs = preprocessClassString(arguments[0])
    , that = this.___st4ck ? this[this.length-1] : this
    , hash = quickHash(arguments[0], quickHash(that._cid)).toString(36)
    //, content = options.fn(this).trim()
    //, index = content.indexOf("<") + 1

    // while(content[index] != " ") {
    //   index++;
    // }
    function classbinding(el, ev, newVal, oldVal) {
      $(el).attr("class", buildClassString(exprs, this));
    }


    function hookupfunc(el, parent, view_id) {
      var content = options.fn(that);

      if(content) {
        var frag = can.view.frag(content, parent);
        var $newel = $(frag.querySelector("*"));
        el.parentNode ? el.parentNode.replaceChild($newel[0], el) : $(parent).append($newel);
        el = $newel[0];
      } else {
        //we are inside the element we want to add attrs to.
        var p = el.parentNode
        p.removeChild(el)
        el = p;
      }
      for(var i = 0; i < exprs.length; i ++) {
        var expr = exprs[i];
        if(typeof expr === "object" && expr.attr && that.bind) {
          that.bind(expr.attr + "." + hash, $.proxy(classbinding, that, el));
        } else if(can.isArray(expr) && expr.value && that.bind) {
          can.each(expr, function(attr_expr) {
            var attr_token = attr_expr.attr;
            that.bind(attr_token + "." + hash, $.proxy(classbinding, that, el));
          });
        }
      }
      classbinding.call(that, el);
      
    }
    return "<div" 
    + can.view.hook(hookupfunc)
    + " data-replace='true'/>";
  });

  /**
    Add a live bound attribute to an element, avoiding buggy CanJS attribute interpolations.
    Usage:
    {{#withattr attrname attrvalue attrname attrvalue...}}<element/>{{/withattr}} to apply to the child element
    {{{withattr attrname attrvalue attrname attrvalue...}}} to apply to the parent element a la XSLT <xsl:attribute>. Note the triple braces!
    attrvalue can take mustache tokens, but they should be backslash escaped.
  */
  Mustache.registerHelper("withattr", function() {
    var args = can.makeArray(arguments).slice(0, arguments.length - 1)
    , options = arguments[arguments.length - 1]
    , attribs = []
    , that = this.___st4ck ? this[this.length-1] : this
    , data = can.extend({}, that)
    , hash = quickHash(args.join("-"), quickHash(that._cid)).toString(36)
    , attr_count = 0;

    var hook = can.view.hook(function(el, parent, view_id) {
      var content = options.fn(that);

      if(content) {
        var frag = can.view.frag(content, parent);
        var $newel = $(frag.querySelector("*"));
        var newel = $newel[0];

        el.parentNode ? el.parentNode.replaceChild(newel, el) : $(parent).append($newel);
        el = newel;
      } else {
        //we are inside the element we want to add attrs to.
        var p = el.parentNode;
        p.removeChild(el);
        el = p;
      }

      function sub_all(el, ev, newVal, oldVal) {
        var $el = $(el);
        can.each(attribs, function(attrib) {
          $el.attr(attrib.name, $("<div>").html(can.view.render(attrib.value, data)).html());
        });
      }

      for(var i = 0; i < args.length - 1; i += 2) {
        var attr_name = args[i];
        var attr_tmpl = args[i + 1];
        //set up bindings where appropriate
        attr_tmpl = attr_tmpl.replace(/\{[^\}]*\}/g, function(match, offset, string) {
          var token = match.substring(1, match.length - 1);
          if(typeof data[token] === "function") {
            data[token].bind && data[token].bind("change." + hash, $.proxy(sub_all, that, el));
            data[token] = data[token].call(that);
          }

          that.bind && that.bind(token + "." + hash, $.proxy(sub_all, that, el));

          return "{" + match + "}";
        });
        can.view.mustache("withattr_" + hash + "_" + (++attr_count), attr_tmpl);
        attribs.push({name : attr_name, value : "withattr_" + hash + "_" + attr_count });
      }

      sub_all(el);

    });

    return "<div"
    + hook
    + " data-replace='true'/>";
  });


  var controlslugs = function() {
    var slugs = [];
    slugs.push((this.title && this.title.length > 15 )? this.title.substr(0, 15) + "..." : this.title);
    can.each(this.implementing_controls, function(val) {
      slugs.push.apply(slugs, controlslugs.call(this));
    });
    return slugs;
  };

  var countcontrols = function() {
    var slugs = [];
    can.each(this.linked_controls, function() {
      slugs.push.apply(slugs, controlslugs.apply(this));
    });
    return slugs.length;
  };

  Mustache.registerHelper("controlscount", countcontrols);

  Mustache.registerHelper("controlslugs", function() {
    var slugs = [];
    can.each(this.linked_controls, function() {
      slugs.push.apply(slugs, controlslugs.apply(this)); 
    });
    return slugs.join(arguments.length > 1 ? arguments[0] : " ");
  });

$.each({
	"rcontrols" : "RegControl"
	, "ccontrols" : "Control"
}, function(key, val) {
  Mustache.registerHelper(key, function(obj, options) {
    var implementing_control_ids = []
    , ctls_list = obj.linked_controls;

    can.each(ctls_list, function(ctl) {
      var ctl_model = namespace.CMS.Models[val].findInCacheById(ctl.id);
      if(ctl_model && ctl_model.implementing_controls && ctl_model.implementing_controls.length) {
        implementing_control_ids = implementing_control_ids.concat(
          can.map(ctl_model.implementing_controls, function(ictl) { return ictl.id })
        );
      }
    });

    return can.map(
      $(ctls_list).filter( 
        function() {
          return $.inArray(this.id, implementing_control_ids) < 0;
        })
      , function(ctl) { return options.fn({ foo_controls : namespace.CMS.Models[val].findInCacheById(ctl.id) }); }
    )
    .join("\n");
  });
});

Mustache.registerHelper("if_equals", function(val1, val2, options) {
  var that = this, _val1, _val2;
  function exec() {
    if(_val1 == _val2) return options.fn(options.contexts);
    else return options.inverse(options.contexts);
  }
    if(typeof val1 === "function") { 
      if(val1.isComputed) {
        val1.bind("change", function(ev, newVal, oldVal) {
          _val1 = newVal;
          return exec();
        });
      }
      _val1 = val1.call(this);
    } else {
      _val1 = val1;
    }
    if(typeof val2 === "function") { 
      if(val2.isComputed) {
        val2.bind("change", function(ev, newVal, oldVal) {
          _val2 = newVal;
          exec();
        });
      }
      _val2 = val2.call(this);
    } else {
      _val2 = val2;
    }

  return exec();
});

Mustache.registerHelper("if_match", function(val1, val2, options) {
  var that = this, _val1, _val2;
  function exec() {
    var re = new RegExp(_val2);
    if(re.test(_val1)) return options.fn(that);
    else return options.inverse(that);
  }
    if(typeof val1 === "function") {
      if(val1.isComputed) {
        val1.bind("change", function(ev, newVal, oldVal) {
          _val1 = newVal;
          return exec();
        });
      }
      _val1 = val1.call(this);
    } else {
      _val1 = val1;
    }
    if(typeof val2 === "function") {
      if(val2.isComputed) {
        val2.bind("change", function(ev, newVal, oldVal) {
          _val2 = newVal;
          exec();
        });
      }
      _val2 = val2.call(this);
    } else {
      _val2 = val2;
    }

  return exec();
});

Mustache.registerHelper("if_null", function(val1, options) {
  var that = this, _val1;
  function exec() {
    if(_val1 == null) return options.fn(that);
    else return options.inverse(that);
  }
    if(typeof val1 === "function") { 
      if(val1.isComputed) {
        val1.bind("change", function(ev, newVal, oldVal) {
          _val1 = newVal;
          return exec();
        });
      }
      _val1 = val1.call(this);
    } else {
      _val1 = val1;
    }
  return exec();
});

can.each(["firstexist", "firstnonempty"], function(fname) {
  Mustache.registerHelper(fname, function() {
    var args = can.makeArray(arguments).slice(0, arguments.length - 1);
    for(var i = 0; i < args.length; i++) {
      var v = args[i];
      if(typeof v === "function") v = v.call(this);
      if(v != null && (fname === "firstexist" || !!(v.toString().trim().replace(/&nbsp;|\s|<br *\/?>/g, "")))) return v.toString();
    }
    return "";
  });
});

Mustache.registerHelper("pack", function() {
  var options = arguments[arguments.length - 1];
  var objects = can.makeArray(arguments).slice(0, arguments.length - 1);
  var pack = {};
  can.each(objects, function(obj, i) {
      if(typeof obj === "function") {
          objects[i] = obj = obj();
      }
    // if(obj instanceof can.Observe) {
    //   obj.bind("change", function(ev, attr, how, newVal, oldVal) {
    //     var tokens, idx, subobj;
    //     switch(how) {
    //     case "remove":
    //     case "add":
    //     tokens = attr.split(".");
    //     idx = tokens.pop();
    //     subobj = can.getObject(tokens.join("."), pack);
    //     subobj && (subobj instanceof can.Observe.List 
    //       ? subobj.splice.apply(subobj, how === "remove" ? [+idx, 1] : [+idx, 0, newVal])
    //       : pack.attr(attr, newVal));
    //     break;
    //     default:          
    //     pack.attr(attr, newVal);
    //     }
    //   });
    // }
    if(obj._data) {
      obj = obj._data;
    }
    for(var k in obj) {
      if(obj.hasOwnProperty(k)) {
        pack[k] = obj[k];
      }
    }
  });
  if(options.hash) {
    for(var k in options.hash) {
      if(options.hash.hasOwnProperty(k)) {
        pack[k] = options.hash[k];
      }
    }
  }
  //pack.attr("packed", pack.serialize()); //account for Can 1.1.3 not constructing context stack properly
  pack = new can.Observe(pack);
  var retval = options.fn(pack);
  return retval;
});


Mustache.registerHelper("is_beta", function(){
  var options = arguments[arguments.length - 1];
  if($(document.body).hasClass('BETA')) return options.fn(this);
  else return options.inverse(this);
});

Mustache.registerHelper("if_page_type", function(page_type, options) {
  var options = arguments[arguments.length - 1];
  if (window.location.pathname.split('/')[1] == page_type)
    return options.fn(this);
  else
    return options.inverse(this);
});

// Render a named template with the specified context, serialized and
// augmented by 'options.hash'
Mustache.registerHelper("render", function(template, context, options) {
  if(!options) {
    options = context;
    context = this;
  }

  if(typeof context === "function") {
    context = context();
  }

  if(typeof template === "function") {
    template = template();
  }

  context = $.extend({}, context.serialize ? context.serialize() : context);

  if (options.hash) {
    for(var k in options.hash) {
      if(options.hash.hasOwnProperty(k)) {
        context[k] = options.hash[k];
        if (typeof context[k] == "function")
          context[k] = context[k]();
      }
    }
  }

  return can.view.render(template, context);
});

// Like 'render', but doesn't serialize the 'context' object, and doesn't
// apply options.hash
Mustache.registerHelper("renderLive", function(template, context, options) {
  if(!options) {
    options = context;
    context = this;
  }

  if(typeof context === "function") {
    context = context();
  }

  if(typeof template === "function") {
    template = template();
  }

  return can.view.render(template, context);
});

function defer_render(tag_name, func, deferred) {
  var hook
    ;

  tag_name = tag_name || "span";

  function hookup(element, parent, view_id) {
    var f = function() {
      frag_or_html = func.apply(this, arguments);
      $(element).after(frag_or_html).remove();
    };
    if (deferred)
      deferred.done(f)
    else
      setTimeout(f, 13);
  }

  hook = can.view.hook(hookup);
  return ["<", tag_name, " ", hook, ">", "</", tag_name, ">"].join("");
}

Mustache.registerHelper("defer", function(tag_name, options) {
  var context = this;

  if (!options) {
    options = tag_name;
    tag_name = "span";
  }

  return defer_render(tag_name, function() {
    return options.fn(context);
  });
});

Mustache.registerHelper("pbc_is_read_only", function() {
  var options = arguments[arguments.length - 1];
  if (window.location.pathname.split('/')[1] == 'pbc_lists')
    return options.inverse(this);
  else
    return options.fn(this);
});

Mustache.registerHelper("with_line_breaks", function(content) { 
  var value = typeof content === "function" ? content() : content;
  if (value && value.search(/<\w+[^>]*>/) < 0)
    return value.replace(/\n/g, "<br />");
  else
    return value;
});

Mustache.registerHelper("show_expander", function() {
  var options = arguments[arguments.length - 1]
  , args = can.makeArray(arguments).slice(0, arguments.length - 1)
  , disjunctions = [[]]
  , not = false;
  for(var i = 0; i < args.length; i++) {
    if(args[i] === "||") {
      disjunctions.push([]);
    } else if (args[i] === "!") {
      not = true;
    } else {
      disjunctions[disjunctions.length - 1].push(not ? { not : args[i] } : args[i]);
      not = false;
    }
  }

  return can.reduce(disjunctions, function(a, b) {
    return a || can.reduce(b, function(c, d) {
      if(!c)
        return false;

      var not = !!d.not;
      d = d.not ? d.not : d;

      typeof d === "function" && (d = d());

      var pred = (d && (d.length == null || d.length > 0));
      if(not) pred = !pred;
      return pred;
    }, true);
  }, false) ? options.fn(this) : options.inverse(this);
});

Mustache.registerHelper("allow_help_edit", function() {
  var options = arguments[arguments.length - 1];
  return options.fn(this); //always true for now
});

Mustache.registerHelper("all", function(type, options) {
  var model = CMS.Models[type] || GGRC.Models[type]
  , $dummy_content = $(options.fn({}).trim()).first()
  , tag_name = $dummy_content.prop("tagName")
  , items_dfd, hook;

  function hookup(element, parent, view_id) {
    items_dfd.done(function(items){
      var $el = $(element);
      can.each(items, function(item) {
        $(can.view.frag(options.fn(item), parent)).appendTo(element.parentNode);
      });
      $el.remove();
    });
    return element.parentNode;
  }

  if($dummy_content.attr("data-view-id")) {
    can.view.hookups[$dummy_content.attr("data-view-id")] = hookup;
  } else {
    hook = can.view.hook(hookup);
    $dummy_content.attr.apply($dummy_content, can.map(hook.split('='), function(s) { return s.replace(/'|"| /, "");}));
  }

  if(model.cache) {
    items_dfd = $.when(can.map(Object.keys(model.cache), function(idx) { return model.cache[idx]; }));
  } else {
    items_dfd = model.findAll();
  }
  return "<" + tag_name + " data-view-id='" + $dummy_content.attr("data-view-id") + "'></" + tag_name + ">";
});

Mustache.registerHelper("handle_context", function() {
  var context_href = this.attr('context.href')
    , context_id = this.attr('context.id')
    ;

  return [
    "<input type='hidden' name='context.href'" +
      (context_href ? ("value='" + context_href + "'") : "") +
      " null-if-empty='null-if-empty' />",
    "<input type='hidden' name='context.id'" +
      (context_id ? ("value='" + context_id + "'") : "") +
      " null-if-empty='null-if-empty' numeric='numeric' />"
    ].join("\n");
});

Mustache.registerHelper("with_page_object_as", function(name, options) {
  if(!options) {
    options = name;
    name = "page_object";
  }
  var page_object = GGRC.page_instance();
  if(page_object) {
    var p = {};
    p[name] = page_object;
    options.contexts.push(p);
    return options.fn(options.contexts);
  } else {
    return options.inverse(options.contexts);
  }
});

Mustache.registerHelper("role_checkbox", function(role, model, operation) {
  return [
    '<input type="checkbox" name="permissions."'
    , operation
    , '" value="'
    , model.model_singular
    , '"'
    , role.allowed(operation, model) ? ' checked="checked"' : ''
    , '>'
  ].join("");
});

Mustache.registerHelper("private_program", function(modal_title) {
  return modal_title.indexOf("New ") !=0 ? '' : [
    '<div class="span6">'
    , '<label>'
    , 'Privacy'
    , '<i class="grcicon-help-black" rel="tooltip" title="Should only certain people know about this Program?  If so, make it Private."></i>'
    , '</label>'
    , '<div class="checkbox-area">'
    , '<input name="private" value="private" type="checkbox"> Private Program'
    , '</div>'
    , '</div>'
  ].join("");
});


Mustache.registerHelper("can_link_to_page_object", function(context, options) {
  if(!options) {
    options = context;
    context = options.contexts ? options.contexts[options.contexts.length - 1] : this;
  }

  var page_type = GGRC.infer_object_type(GGRC.page_object);
  var context_id = null;
  if (page_type === CMS.Models.Program || !(context instanceof CMS.Models.Program)) {
    context_id = GGRC.page_object[page_type.table_singular].context ?
      GGRC.page_object[page_type.table_singular].context.id : null;
  } else {
    context_id = context.context ? context.context.id : null;
  }
  var join_model_name = GGRC.JoinDescriptor.join_model_name_for(
      page_type.shortName, context.constructor.shortName);
  if (join_model_name && Permission.is_allowed('create', join_model_name, context_id)) {
    return options.fn(options.contexts);
  } else {
    return options.inverse(options.contexts);
  }
});

Mustache.registerHelper("iterate", function() {
  var args = can.makeArray(arguments).slice(0, arguments.length - 2)
  , options = arguments[arguments.length - 1];

  return can.map(args, function(arg) {
    return options.fn(options.contexts.concat([{iterator : arg}]));
  }).join("");
});

Mustache.registerHelper("is_private", function(options) {
  var context_id = this.attr('context.id');
  if (context_id != undefined && context_id != null) {
    return options.fn(this);
  }
  return options.inverse(this);
});

Mustache.registerHelper("option_select", function(object, attr_name, role) {
  var selected_option = object.attr(attr_name)
    , selected_id = selected_option ? selected_option.id : null
    , options_dfd = CMS.Models.Option.for_role(role)
    ;

  function get_select_html(options) {
    return [
        '<select class="span12" model="Option"'
      ,   ' name="', attr_name
      , '">'
      , '<option value=""'
      ,   !selected_id ? ' selected=selected' : ''
      , '>None</option>'
      , can.map(options, function(option) {
          return [
            '<option value="', option.id, '"'
          ,   selected_id == option.id ? ' selected=selected' : ''
          , '>'
          ,   option.title
          , '</option>'
          ].join('');
        }).join('\n')
      , '</select>'
    ].join('');
  }

  return defer_render('select', get_select_html, options_dfd);
});

Mustache.registerHelper("category_select", function(object, attr_name, scope) {
  var selected_options = object.attr(attr_name) || []
    , selected_ids = can.map(selected_options, function(selected_option) {
        return selected_option.id;
      })
    , options_dfd = CMS.Models.Category.for_scope(scope)
    ;

  function get_select_html(options) {
    return [
        '<select class="span12" model="Category" multiple=multiple'
      ,   ' name="', attr_name
      , '">'
      , can.map(options, function(option) {
          return [
            '<option value="', option.id, '"'
          ,   selected_ids.indexOf(option.id) > -1 ? ' selected=selected' : ''
          , '>'
          ,   option.name
          , '</option>'
          ].join('');
        }).join('\n')
      , '</select>'
    ].join('');
  }

  return defer_render('select', get_select_html, options_dfd);
});

Mustache.registerHelper("schemed_url", function(url) {
  if (url) {
    url = url.isComputed? url(): url;
    if (url && !url.match(/^[a-zA-Z]+:/)) {
        return 'http://' + url;
    }
  }
  return url;
});

function when_attached_to_dom(el, cb) {
  // Trigger the "more" toggle if the height is the same as the scrollable area
  el = $(el);
  !function poll() {
    if (el.closest(document.documentElement).length) {
      cb();
    }
    else {
      setTimeout(poll, 100);
    }
  }();
}

Mustache.registerHelper("trigger_created", function() {
  return function(el) {
    when_attached_to_dom(el, function() {
      $(el).trigger("contentAttached");
    });
  };
});

Mustache.registerHelper("show_long", function() {
  return  [
      '<a href="javascript://" class="show-long"'
    , can.view.hook(function(el, parent, view_id) {
        el = $(el);

        var content = el.prevAll('.short');
        if (content.length) {
          !function hide() {
            // Trigger the "more" toggle if the height is the same as the scrollable area
            if (el[0].offsetHeight) {
              if (content[0].offsetHeight === content[0].scrollHeight) {
                el.trigger('click');
              }
            }
            else {
              // If there is an open/close toggle, wait until that is triggered
              var root = el.closest('.tree-item')
                , toggle;
              if (root.length && !root.hasClass('item-open') && (toggle = root.find('.openclose')) && toggle.length) {
                // Listen for the toggle instead of timeouts
                toggle.one('click', function() {
                  // Delay to ensure all event handlers have fired
                  setTimeout(hide, 0);
                });
              }
              // Otherwise just detect visibility
              else {
                setTimeout(hide, 100);
              }
            }
          }();
        }
      })
    , ">...more</a>"
  ].join('');
});

Mustache.registerHelper("using", function(args, options) {
  var refresh_queue = new RefreshQueue()
    , context
    , frame = new can.Observe()
    , i, arg;

  args = can.makeArray(arguments);
  options = args.pop();
  context = options.contexts || this;

  if (options.hash) {
    for (i in options.hash) {
      if (options.hash.hasOwnProperty(i)) {
        arg = options.hash[i];
        arg = Mustache.resolve(arg);
        if (arg && arg.reify) {
          refresh_queue.enqueue(arg.reify());
          frame.attr(i, arg.reify());
        } else {
          frame.attr(i, arg);
        }
      }
    }
  }

  function finish() {
    return options.fn(frame);
  }

  return defer_render('span', finish, refresh_queue.trigger());
});

Mustache.registerHelper("unmap_or_delete", function(instance, mappings) {
  if (can.isFunction(instance))
    instance = instance();
  if (can.isFunction(mappings))
    mappings = mappings();
  if (mappings.indexOf(instance) > -1) {
    if (mappings.length == 1) {
      if (mappings[0] instanceof CMS.Models.Control)
        return "Unmap"
      else 
        return "Delete"
    }
    else
      return "Unmap" // "Unmap and Delete"
  } else
    return "Unmap"
});

<<<<<<< HEAD
Mustache.registerHelper("if_result_has_extended_mappings", function(result, parent_instance, options) {
  //  Render the `true` / `fn` block if the `result` exists (in this list)
  //  due to mappings other than directly to the `parent_instance`.  Otherwise
  //  Render the `false` / `inverse` block.
  result = Mustache.resolve(result);
  parent_instance = Mustache.resolve(parent_instance);
  var has_extended_mappings = false;
  result.walk_instances(function(instance, result, depth) {
    if (depth === 1 && result.binding.instance !== parent_instance)
      has_extended_mappings = true;
  });
=======
Mustache.registerHelper("if_result_has_extended_mappings", function(
    bindings, parent_instance, options) {
  //  Render the `true` / `fn` block if the `result` exists (in this list)
  //  due to mappings other than directly to the `parent_instance`.  Otherwise
  //  Render the `false` / `inverse` block.
  bindings = Mustache.resolve(bindings);
  bindings = resolve_computed(bindings);
  parent_instance = Mustache.resolve(parent_instance);
  var has_extended_mappings = false
    , i
    ;

  for (i=0; i<bindings.length; i++) {
    if (bindings[i].instance !== parent_instance)
      has_extended_mappings = true;
  }

>>>>>>> 5ca252c3
  if (has_extended_mappings)
    return options.fn(options.contexts);
  else
    return options.inverse(options.contexts);
});

Mustache.registerHelper("each_with_extras_as", function(name, list, options) {
  //  Iterate over `list` and render the provided block with additional
  //  variables available in the context, specifically to enable joining with
  //  commas and using "and" in the right place.
  //
  //  * `<name>`: Instead of rendering with the item as the current context,
  //      make the item available at the specified `name`
  //  * index
  //  * length
  //  * isFirst
  //  * isLast
  name = Mustache.resolve(name);
  list = Mustache.resolve(list);
  list = resolve_computed(list);
  var i
    , output = []
    , frame
    , length = list.length
    ;
  for (i=0; i<length; i++) {
    frame = {}
    frame.index = i;
    frame.isFirst = i == 0;
    frame.isLast = i == length - 1;
    frame.length = length;
    frame[name] = list[i];
    output.push(options.fn(new can.Observe(frame)));
    //  FIXME: Is this legit?  It seems necessary in some cases.
    //contexts = options.contexts.concat([frame]);
    //contexts.___st4ck3d = true;
    //output.push(options.fn(contexts));
  }
  return output.join("");
});

Mustache.registerHelper("link_to_tree", function(options) {
  var args = [].slice.apply(arguments)
    , options = args.pop()
    , link = []
    ;

  args = can.map(args, Mustache.resolve);
  args = can.map(args, function(stub) { return stub.reify(); });
  link.push("#" + args[0].constructor.table_singular + "_widget");
  //  FIXME: Add this back when extended-tree-routing is enabled
  //for (i=0; i<args.length; i++)
  //  link.push(args[i].constructor.table_singular + "-" + args[i].id);
  return link.join("/");
});

Mustache.registerHelper("date", function(date) {
  var m = moment(new Date(date.isComputed ? date() : date))
    , dst = m.isDST()
    ;
  return m.zone(dst ? "-0700" : "-0800").format("MM/DD/YYYY hh:mm:ssa") + " " + (dst ? 'PDT' : 'PST');
});

/**
 * Checks permissions. 
 * RESOURCE_TYPE and CONTEXT_ID will be retrieved from GGRC.page_object if not defined.
 * Usage:
 *  {{#is_allowed ACTION [ACTION2 ACTION3...] RESOURCE_TYPE CONTEXT_ID}} content {{/is_allowed}}
 *  {{#is_allowed ACTION RESOURCE_TYPE}} content {{/is_allowed}}
 *  {{#is_allowed ACTION CONTEXT_ID}} content {{/is_allowed}}
 *  {{#is_allowed ACTION}} content {{/is_allowed}}
 */
var allowed_actions = [
      "create", "read", "update", "delete",
      "join_create", "join_read", "join_update", "join_delete"];
Mustache.registerHelper("is_allowed", function() {
  var allowed_page = GGRC.page_instance()
    , args = Array.prototype.slice.call(arguments, 0)
    , actions = []
    , resource_type = allowed_page && allowed_page.constructor.shortName
    , context_id = (allowed_page && allowed_page.context && allowed_page.context.id) || null
    , options = args[args.length-1]
    , passed = true
    ;

  // Resolve arguments
  can.each(args, function(arg, i) {
    arg = typeof arg === 'function' && arg.isComputed ? arg() : arg;

    if (typeof arg === 'string' && can.inArray(arg, allowed_actions) > -1) {
      actions.push(arg);
    }
    else if (typeof arg === 'string') {
      resource_type = arg;
    }
    else if (typeof arg === 'number' || arg == null) {
      context_id = arg;
    } else if (typeof arg === 'object' && arg instanceof can.Model) {
      if (GGRC.page_model instanceof CMS.Models.Program) {
        resource_type = arg.constructor.shortName
      } else {
        resource_type = arg.constructor.shortName;
        context_id = arg.context ? arg.context.id : null;
      }
    }
  });
  if (options.hash && typeof options.hash.context !== undefined && !options.hash.context) {
    context_id = null;
  }
  actions = actions.length ? actions : allowed_actions;

  // Check permissions
  can.each(actions, function(action) {
    var actual_resource_type = resource_type;
    var actual_action = action;
    if (action.indexOf("join_") == 0) {
      actual_action = action.slice(5);
      actual_resource_type = GGRC.JoinDescriptor.join_model_name_for(
        GGRC.page_model.constructor.shortName, resource_type);
    }
    passed = passed && Permission.is_allowed(actual_action, actual_resource_type, context_id);
  });

  return passed
    ? options.fn(options.contexts || this) 
    : options.inverse(options.contexts || this)
    ;
});

Mustache.registerHelper("is_allowed_all", function(action, instances, options) {
  var passed = true;

  action = resolve_computed(action);
  instances = resolve_computed(instances);

  can.each(instances, function(instance) {
    var resource_type
      , context_id
      ;

    resource_type = instance.constructor.shortName;
    context_id = instance.context ? instance.context.id : null;

    passed = passed && Permission.is_allowed(action, resource_type, context_id);
  });

  if (passed)
    return options.fn(options.contexts || this);
  else
    return options.inverse(options.contexts || this);
});

Mustache.registerHelper("is_allowed_to_map", function(source, target, options) {
  //  For creating mappings, we only care if the user can create instances of
  //  the join model.
  //  - `source` must be a model instance
  //  - `target` must be the name of the target model
  //
  //  FIXME: This should actually iterate through all applicable join models
  //    and return success if any one matches.
  var target_type
    , resource_type
    , context_id
    ;

  source = resolve_computed(source);
  target = resolve_computed(target);

  if (target instanceof can.Model)
    target_type = target.constructor.shortName;
  else
    target_type = target;

  //if (!(source instanceof can.Model)) {
  //  //  If `source` is not a model instance, assume they want to link to the
  //  //  page object.
  //  options = target;
  //  target = source;
  //  source = GGRC.page_instance();
  //}

  resource_type = GGRC.JoinDescriptor.join_model_name_for(
    source.constructor.shortName, target_type);

  context_id = source.context ? source.context.id : null;
  if (!(source instanceof CMS.Models.Program)
      && target instanceof CMS.Models.Program)
    context_id = target.context ? target.context.id : null;

  // We should only map objects that have join models
  if ((!(options.hash && options.hash.join) || resource_type) && Permission.is_allowed('create', resource_type, context_id))
    return options.fn(options.contexts || this);
  else
    return options.inverse(options.contexts || this);
});

function resolve_computed(maybe_computed) {
  return (typeof maybe_computed === "function" && maybe_computed.isComputed) ? maybe_computed() : maybe_computed;
}

Mustache.registerHelper("attach_spinner", function(spin_opts, styles) {
  spin_opts = resolve_computed(spin_opts);
  styles = resolve_computed(styles);
  spin_opts = typeof spin_opts === "string" ? JSON.parse(spin_opts) : {};
  styles = typeof styles === "string" ? styles : "";
  return function(el) {
    var spinner = new Spinner(spin_opts).spin();
    $(el).append($(spinner.el).attr("style", $(spinner.el).attr("style") + ";" + styles)).data("spinner", spinner);
  };
});

Mustache.registerHelper("determine_context", function(page_object, target) {
  if (page_object.constructor.shortName == "Program") {
    return page_object.context ? page_object.context.id : null;
  } else if (target.constructor.shortName == "Program") {
    return target.context ? target.context.id : null;
  }
  return page_object.context ? page_object.context.id : null;
});

Mustache.registerHelper("json_escape", function(obj, options) {
  return (""+resolve_computed(obj))
    .replace(/"/g, '\\"')
    //  FUNFACT: JSON does not allow wrapping strings with single quotes, and
    //    thus does not allow backslash-escaped single quotes within strings.
    //    E.g., make sure attributes use double quotes, or use character
    //    entities instead -- but these aren't replaced by the JSON parser, so
    //    the output is not identical to input (hence, not using them now.)
    //.replace(/'/g, "\\'")
    //.replace(/"/g, '&#34;').replace(/'/g, "&#39;")
    .replace(/\n/g, "\\n").replace(/\r/g, "\\r");
});

Mustache.registerHelper("instance_ids", function(list, options) {
  //  `instance_ids` is used only to extract a comma-separated list of
  //  instance `id` values for use by `Export Controls` link in
  //  `assets/mustache/controls/tree_footer.mustache`
  var ids;
  list = resolve_computed(Mustache.resolve(list));
  if (list)
    ids = can.map(list, function(result) { return result.attr("instance.id"); });
  else
    ids = [];
  return ids.join(",");
});

})(this, jQuery, can);<|MERGE_RESOLUTION|>--- conflicted
+++ resolved
@@ -945,19 +945,6 @@
     return "Unmap"
 });
 
-<<<<<<< HEAD
-Mustache.registerHelper("if_result_has_extended_mappings", function(result, parent_instance, options) {
-  //  Render the `true` / `fn` block if the `result` exists (in this list)
-  //  due to mappings other than directly to the `parent_instance`.  Otherwise
-  //  Render the `false` / `inverse` block.
-  result = Mustache.resolve(result);
-  parent_instance = Mustache.resolve(parent_instance);
-  var has_extended_mappings = false;
-  result.walk_instances(function(instance, result, depth) {
-    if (depth === 1 && result.binding.instance !== parent_instance)
-      has_extended_mappings = true;
-  });
-=======
 Mustache.registerHelper("if_result_has_extended_mappings", function(
     bindings, parent_instance, options) {
   //  Render the `true` / `fn` block if the `result` exists (in this list)
@@ -975,7 +962,6 @@
       has_extended_mappings = true;
   }
 
->>>>>>> 5ca252c3
   if (has_extended_mappings)
     return options.fn(options.contexts);
   else

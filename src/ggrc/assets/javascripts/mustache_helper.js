/*!
    Copyright (C) 2013 Google Inc., authors, and contributors <see AUTHORS file>
    Licensed under http://www.apache.org/licenses/LICENSE-2.0 <see LICENSE file>
    Created By: brad@reciprocitylabs.com
    Maintained By: brad@reciprocitylabs.com
*/

(function (namespace, $, can) {

//chrome likes to cache AJAX requests for Mustaches.
var mustache_urls = {};
$.ajaxPrefilter(function ( options, originalOptions, jqXHR ) {
  if ( /\.mustache$/.test(options.url) ) {
    if (mustache_urls[options.url]) {
      options.url = mustache_urls[options.url];
    } else {
      mustache_urls[options.url] = options.url += "?r=" + Math.random();
    }
  }
});

function get_template_path(url) {
  var match;
  match = url.match(/\/static\/mustache\/(.*)\.mustache/);
  return match && match[1];
}

// Check if the template is available in "GGRC.Templates", and if so,
//   short-circuit the request.

$.ajaxTransport("text", function (options, _originalOptions, _jqXHR) {
  var template_path = get_template_path(options.url),
      template = template_path && GGRC.Templates[template_path];

  if (template) {
    return {
      send: function (headers, completeCallback) {
        function done() {
          if (template) {
            completeCallback(200, "success", { text: template });
          }
        }
        if (options.async) {
          //Use requestAnimationFrame where possible because we want
          // these to run as quickly as possible but still release
          // the thread.
          (window.requestAnimationFrame || window.setTimeout)(done, 0);
        } else {
          done();
        }
      },

      abort: function () {
        template = null;
      }
    };
  }
});

var quickHash = function (str, seed) {
  var bitval = seed || 1;
  str = str || "";
  for (var i = 0; i < str.length; i++)
  {
    bitval *= str.charCodeAt(i);
    bitval = Math.pow(bitval, 7);
    bitval %= Math.pow(7, 37);
  }
  return bitval;
};


var getParentNode = function (el, defaultParentNode) {
  return defaultParentNode && el.parentNode.nodeType === 11 ? defaultParentNode : el.parentNode;
};


function isExtendedFalsy(obj) {
  return !obj
    || (typeof obj === "object" && can.isEmptyObject(obj))
    || (obj.length != null && obj.length === 0)
    || (obj.serialize && can.isEmptyObject(obj.serialize()));
}

function preprocessClassString(str) {
  var ret = []
  , src = str.split(" ");

  for (var i = 0; i < src.length; i++) {
    var expr = src[i].trim();
    if (expr.charAt(0) === "=") {
      ret.push({ attr : src[i].trim().substr(1) });
    } else if (expr.indexOf(":") > -1) {
      var spl = expr.split(":");
      var arr = [];
      for (var j = 0; j < spl.length - 1; j ++) {
        var inverse = spl[j].trim()[0] === "!"
        , attr_name = spl[j].trim().substr(inverse ? 1 : 0);

        arr.push({attr : attr_name, inverse : inverse});
      }
      arr.value = spl[spl.length - 1];
      ret.push(arr);
    } else {
      ret.push(expr);
    }
  }
  return ret;
}

function buildClassString(arr, context) {
  var ret = [];
  for (var i = 0; i < arr.length; i++) {
    if (typeof arr[i] === "string") {
      ret.push(arr[i]);
    } else if (typeof arr[i] === "object" && arr[i].attr) {
      ret.push(can.getObject(arr[i].attr, context));
    } else if (can.isArray(arr[i]) && arr[i].value) {
      var p = true;
      for (var j = 0; j < arr[i].length; j ++) {
        var attr = can.getObject(arr[i][j].attr, context);
        if (arr[i][j].inverse ? !isExtendedFalsy(attr) : isExtendedFalsy(attr)) {
          p = false;
          break;
        }
      }
      if (p) {
        ret.push(arr[i].value);
      }
    } else {
      throw "Unsupported class building expression: " + JSON.stringify(arr[i]);
    }
  }

  return ret.join(" ");
}

Mustache.registerHelper("addclass", function (prefix, compute, options) {
  prefix = resolve_computed(prefix);
  return function (el) {
    var curClass = null
      , wasAttached = false
      , callback
      ;

    callback = function (_ev, newVal, _oldVal) {
      var nowAttached = $(el).closest('body').length > 0
        , newClass = null
        ;

      //  If we were once attached and now are not, unbind this callback.
      if (wasAttached && !nowAttached) {
        compute.unbind('change', callback);
        return;
      } else if (nowAttached && !wasAttached) {
        wasAttached = true;
      }

      if (newVal && newVal.toLowerCase) {
        newClass = prefix + newVal.toLowerCase().replace(/[\s\t]+/g, '-');
      }

      if (curClass) {
        $(el).removeClass(curClass);
        curClass = null;
      }
      if (newClass) {
        $(el).addClass(newClass);
        curClass = newClass;
      }
    };

    compute.bind('change', callback);
    callback(null, resolve_computed(compute));
  };
});

/**
  Add a live bound attribute to an element, avoiding buggy CanJS attribute interpolations.
  Usage:
  {{#withattr attrname attrvalue attrname attrvalue...}}<element/>{{/withattr}} to apply to the child element
  {{{withattr attrname attrvalue attrname attrvalue...}}} to apply to the parent element a la XSLT <xsl:attribute>. Note the triple braces!
  attrvalue can take mustache tokens, but they should be backslash escaped.
*/
Mustache.registerHelper("withattr", function () {
  var args = can.makeArray(arguments).slice(0, arguments.length - 1)
  , options = arguments[arguments.length - 1]
  , attribs = []
  , that = this.___st4ck ? this[this.length-1] : this
  , data = can.extend({}, that)
  , hash = quickHash(args.join("-"), quickHash(that._cid)).toString(36)
  , attr_count = 0;

  var hook = can.view.hook(function (el, parent, view_id) {
    var content = options.fn(that);

    if (content) {
      var frag = can.view.frag(content, parent);
      var $newel = $(frag.querySelector("*"));
      var newel = $newel[0];

      el.parentNode ? el.parentNode.replaceChild(newel, el) : $(parent).append($newel);
      el = newel;
    } else {
      //we are inside the element we want to add attrs to.
      var p = el.parentNode;
      p.removeChild(el);
      el = p;
    }

    function sub_all(el, ev, newVal, oldVal) {
      var $el = $(el);
      can.each(attribs, function (attrib) {
        $el.attr(attrib.name, $("<div>").html(can.view.render(attrib.value, data)).html());
      });
    }

    for (var i = 0; i < args.length - 1; i += 2) {
      var attr_name = args[i];
      var attr_tmpl = args[i + 1];
      //set up bindings where appropriate
      attr_tmpl = attr_tmpl.replace(/\{[^\}]*\}/g, function (match, offset, string) {
        var token = match.substring(1, match.length - 1);
        if (typeof data[token] === "function") {
          data[token].bind && data[token].bind("change." + hash, $.proxy(sub_all, that, el));
          data[token] = data[token].call(that);
        }

        that.bind && that.bind(token + "." + hash, $.proxy(sub_all, that, el));

        return "{" + match + "}";
      });
      can.view.mustache("withattr_" + hash + "_" + (++attr_count), attr_tmpl);
      attribs.push({name : attr_name, value : "withattr_" + hash + "_" + attr_count });
    }

    sub_all(el);

  });

  return "<div"
  + hook
  + " data-replace='true'/>";
});

Mustache.registerHelper("if_equals", function (val1, val2, options) {
  var that = this, _val1, _val2;
  function exec() {
    if (_val1 == _val2) return options.fn(options.contexts);
    else return options.inverse(options.contexts);
  }
    if (typeof val1 === "function") {
      if (val1.isComputed) {
        val1.bind("change", function (ev, newVal, oldVal) {
          _val1 = newVal;
          return exec();
        });
      }
      _val1 = val1.call(this);
    } else {
      _val1 = val1;
    }
    if (typeof val2 === "function") {
      if (val2.isComputed) {
        val2.bind("change", function (ev, newVal, oldVal) {
          _val2 = newVal;
          exec();
        });
      }
      _val2 = val2.call(this);
    } else {
      _val2 = val2;
    }

  return exec();
});

Mustache.registerHelper("if_match", function (val1, val2, options) {
  var that = this
  , _val1 = resolve_computed(val1)
  , _val2 = resolve_computed(val2);
  function exec() {
    var re = new RegExp(_val2);
    if (re.test(_val1)) return options.fn(options.contexts);
    else return options.inverse(options.contexts);
  }
  return exec();
});

Mustache.registerHelper("in_array", function (needle, haystack, options) {
  var found = false;
  needle = resolve_computed(needle);
  haystack = resolve_computed(haystack);
  haystack.attr("length");

  can.each(haystack, function (_, index) {
    if (haystack.attr(index) === needle) {
      found = true;
    }
  });
  if (found) {
    return options.fn(options.contexts);
  } else {
    return options.inverse(options.contexts);
  }
});

Mustache.registerHelper("if_null", function (val1, options) {
  var that = this, _val1;
  function exec() {
    if (_val1 == null) return options.fn(that);
    else return options.inverse(that);
  }
    if (typeof val1 === "function") {
      if (val1.isComputed) {
        val1.bind("change", function (ev, newVal, oldVal) {
          _val1 = newVal;
          return exec();
        });
      }
      _val1 = val1.call(this);
    } else {
      _val1 = val1;
    }
  return exec();
});

// Resolve and return the first computed value from a list
Mustache.registerHelper("firstexist", function () {
  var args = can.makeArray(arguments).slice(0, arguments.length - 1);  // ignore the last argument (some Can object)
  for (var i = 0; i < args.length; i++) {
    var v = resolve_computed(args[i]);
    if (v != null) return v.toString();
  }
  return "";
});

// Return the first value from a list that computes to a non-empty string
Mustache.registerHelper("firstnonempty", function () {
  var args = can.makeArray(arguments).slice(0, arguments.length - 1);  // ignore the last argument (some Can object)
  for (var i = 0; i < args.length; i++) {
    var v = resolve_computed(args[i]);
    if (v != null && !!v.toString().trim().replace(/&nbsp;|\s|<br *\/?>/g, "")) return v.toString();
  }
  return "";
});

Mustache.registerHelper("pack", function () {
  var options = arguments[arguments.length - 1];
  var objects = can.makeArray(arguments).slice(0, arguments.length - 1);
  var pack = {};
  can.each(objects, function (obj, i) {
      if (typeof obj === "function") {
        objects[i] = obj = obj();
      }

    if (obj._data) {
      obj = obj._data;
    }
    for (var k in obj) {
      if (obj.hasOwnProperty(k)) {
        pack[k] = obj[k];
      }
    }
  });
  if (options.hash) {
    for (var k in options.hash) {
      if (options.hash.hasOwnProperty(k)) {
        pack[k] = options.hash[k];
      }
    }
  }
  pack = new can.Observe(pack);
  return options.fn(pack);
});


Mustache.registerHelper("is_beta", function () {
  var options = arguments[arguments.length - 1];
  if ($(document.body).hasClass('BETA')) return options.fn(this);
  else return options.inverse(this);
});

Mustache.registerHelper("if_page_type", function (page_type, options) {
  var options = arguments[arguments.length - 1];  // FIXME duplicate declaration of 'options'
  if (window.location.pathname.split('/')[1] == page_type)
    return options.fn(this);
  else
    return options.inverse(this);
});

// Render a named template with the specified context, serialized and
// augmented by 'options.hash'
Mustache.registerHelper("render", function (template, context, options) {
  if (!options) {
    options = context;
    context = this;
  }

  if (typeof context === "function") {
    context = context();
  }

  if (typeof template === "function") {
    template = template();
  }

  context = $.extend({}, context.serialize ? context.serialize() : context);

  if (options.hash) {
    for (var k in options.hash) {
      if (options.hash.hasOwnProperty(k)) {
        context[k] = options.hash[k];
        if (typeof context[k] == "function")
          context[k] = context[k]();
      }
    }
  }

  var ret = can.view.render(template, context instanceof can.view.Scope ? context : new can.view.Scope(context));
  //can.view.hookup(ret);
  return ret;
});

// Like 'render', but doesn't serialize the 'context' object, and doesn't
// apply options.hash
Mustache.registerHelper("renderLive", function (template, context, options) {
  if (!options) {
    options = context;
    context = this;
  } else {
    options.contexts = options.contexts.add(context);
  }

  if (typeof context === "function") {
    context = context();
  }

  if (typeof template === "function") {
    template = template();
  }

  if (options.hash) {
    options.contexts = options.contexts.add(options.hash);
  }

  return can.view.render(template, options.contexts);
});

// Renders one or more "hooks", which are templates registered under a
//  particular key using GGRC.register_hook(), using the current context.
//  Hook keys can be composed with dot separators by passing in multiple
//  positional parameters.
//
// Example: {{{render_hooks 'Audit' 'test_info'}}}  renders all hooks registered
//  with GGRC.register_hook("Audit.test_info", <template path>)
Mustache.registerHelper("render_hooks", function () {
  var args = can.makeArray(arguments),
      options = args.splice(args.length - 1, 1)[0],
      hook = can.map(args, Mustache.resolve).join(".");

  return can.map(can.getObject(hook, GGRC.hooks) || [], function (hook_tmpl) {
    return can.Mustache.getHelper("renderLive", options.contexts).fn(hook_tmpl, options.contexts, options);
  }).join("\n");
});

// Checks whether any hooks are registered for a particular key
Mustache.registerHelper("if_hooks", function () {
  var args = can.makeArray(arguments),
      options = args.splice(args.length - 1, 1)[0],
      hook = can.map(args, Mustache.resolve).join(".");

  if ((can.getObject(hook, GGRC.hooks) || []).length > 0) {
    return options.fn(options.contexts);
  } else {
    return options.inverse(options.contexts);
  }
});

var defer_render = Mustache.defer_render = function defer_render(tag_prefix, funcs, deferred) {
  var hook
    , tag_name = tag_prefix.split(" ")[0]
    ;

  tag_name = tag_name || "span";

  if (typeof funcs === "function") {
    funcs = { done : funcs };
  }

  function hookup(element, parent, view_id) {
    var $element = $(element)
    , f = function () {
      var g = deferred && deferred.state() === "rejected" ? funcs.fail : funcs.done
        , args = arguments
        , term = element.nextSibling
        , compute = can.compute(function () { return g.apply(this, args) || ""; }, this)
        ;

      if (element.parentNode) {
        can.view.live.html(element, compute, parent);
      } else {
        $element.after(compute());
        if ($element.next().get(0)) {
          can.view.nodeLists.update($element.get(), $element.nextAll().get());
          $element.remove();
        }
      }
    };
    if (deferred) {
      deferred.done(f);
      if (funcs.fail) {
        deferred.fail(f);
      }
    }
    else
      setTimeout(f, 13);

    if (funcs.progress) {
      // You would think that we could just do $element.append(funcs.progress()) here
      //  but for some reason we have to hookup our own fragment.
      $element.append(can.view.hookup($("<div>").html(funcs.progress())).html());
    }
  }

  hook = can.view.hook(hookup);
  return ["<", tag_prefix, " ", hook, ">", "</", tag_name, ">"].join("");
};

Mustache.registerHelper("defer", function (prop, deferred, options) {
  var context = this;
  var tag_name;
  if (!options) {
    options = prop;
    prop = "result";
  }

  tag_name = (options.hash || {}).tag_name || "span";
  allow_fail = (options.hash || {}).allow_fail || false;

  deferred = resolve_computed(deferred);
  if (typeof deferred === "function") deferred = deferred();
  function finish(items) {
    var ctx = {};
    ctx[prop] = items;
    return options.fn(options.contexts.add(ctx));
  }
  function progress() {
    return options.inverse(options.contexts);
  }

  return defer_render(tag_name, { done: finish, fail: allow_fail ? finish : null, progress: progress }, deferred);
});

Mustache.registerHelper("allow_help_edit", function () {
  var options = arguments[arguments.length - 1];
  var instance = this && this.instance ? this.instance : options.context.instance;
  if (instance) {
    var action = instance.isNew() ? "create" : "update";
    if (Permission.is_allowed(action, "Help", null)) {
      return options.fn(this);
    } else {
      return options.inverse(this);
    }
  }
  return options.inverse(this);
});

Mustache.registerHelper("all", function (type, params, options) {
  var model = CMS.Models[type] || GGRC.Models[type]
  , $dummy_content = $(options.fn({}).trim()).first()
  , tag_name = $dummy_content.prop("tagName")
  , context = this.instance ? this.instance : this instanceof can.Model.Cacheable ? this : null
  , require_permission = ""
  , items_dfd, hook;

  if (!options) {
    options = params;
    params = {};
  } else {
    params = JSON.parse(resolve_computed(params));
  }
  if ("require_permission" in params) {
    require_permission = params.require_permission;
    delete params.require_permission;
  }

  function hookup(element, parent, view_id) {
    items_dfd.done(function (items) {
      var val
      , $parent = $(element.parentNode)
      , $el = $(element);
      items = can.map(items, function (item) {
        if (require_permission === "" || Permission.is_allowed(require_permission, type, item.context.id)) {
          return item;
        }
      });
      can.each(items, function (item) {
        $(can.view.frag(options.fn(item), parent)).appendTo(element.parentNode);
      });
      if ($parent.is("select")
        && $parent.attr("name")
        && context
      ) {
        val = context.attr($parent.attr("name"));
        if (val) {
          $parent.find("option[value=" + val + "]").attr("selected", true);
        } else {
          context.attr($parent.attr("name").substr(0, $parent.attr("name").lastIndexOf(".")), items[0] || null);
        }
      }
      $parent.parent().find(":data(spinner)").each(function (i, el) {
        var spinner = $(el).data("spinner");
        if (spinner) spinner.stop();
      });
      $el.remove();
      //since we are removing the original live bound element, replace the
      // live binding reference to it, with a reference to the new
      // child nodes. We assume that at least one new node exists.
      can.view.nodeLists.update($el.get(), $parent.children().get());
    });
    return element.parentNode;
  }

  if ($dummy_content.attr("data-view-id")) {
    can.view.hookups[$dummy_content.attr("data-view-id")] = hookup;
  } else {
    hook = can.view.hook(hookup);
    $dummy_content.attr.apply($dummy_content, can.map(hook.split('='), function (s) { return s.replace(/'|"| /, "");}));
  }

  items_dfd = model.findAll(params);
  return "<" + tag_name + " data-view-id='" + $dummy_content.attr("data-view-id") + "'></" + tag_name + ">";
});

can.each(["with_page_object_as", "with_current_user_as"], function (fname) {
  Mustache.registerHelper(fname, function (name, options) {
    if (!options) {
      options = name;
      name = fname.replace(/with_(.*)_as/, "$1");
    }
    var page_object = (fname === "with_current_user_as"
                       ? (CMS.Models.Person.findInCacheById(GGRC.current_user.id)
                          || CMS.Models.Person.model(GGRC.current_user))
                       : GGRC.page_instance()
                       );
    if (page_object) {
      var p = {};
      p[name] = page_object;
      options.contexts = options.contexts.add(p);
      return options.fn(options.contexts);
    } else {
      return options.inverse(options.contexts);
    }
  });
});

Mustache.registerHelper("iterate", function () {
  var i = 0, j = 0
  , args = can.makeArray(arguments).slice(0, arguments.length - 1)
  , options = arguments[arguments.length - 1]
  , step = options.hash && options.hash.step || 1
  , ctx = {}
  , ret = [];

  options.hash && options.hash.listen && Mustache.resolve(options.hash.listen);

  for (; i < args.length; i += step) {
    ctx.iterator = typeof args[i] === "string" ? new String(args[i]) : args[i];
    for (j = 0; j < step; j++) {
      ctx["iterator_" + j] = typeof args[i + j] === "string" ? new String(args[i + j]) : args[i + j];
    }
    ret.push(options.fn(options.contexts.add(ctx)));
  }

  return ret.join("");
});

Mustache.registerHelper("is_private", function (options) {
  var context = this;
  if (options.isComputed) {
    context = resolve_computed(options);
    options = arguments[1];
  }
  if (context && context.attr('private')) {
    return options.fn(context);
  }
  return options.inverse(context);
});

Mustache.registerHelper("option_select", function (object, attr_name, role, options) {
  var selected_option = object.attr(attr_name)
    , selected_id = selected_option ? selected_option.id : null
    , options_dfd = CMS.Models.Option.for_role(role)
    , tabindex = options.hash && options.hash.tabindex
    , tag_prefix = 'select class="span12"'
    ;

  function get_select_html(options) {
    return [
        '<select class="span12" model="Option" name="' + attr_name + '"'
      ,   tabindex ? ' tabindex=' + tabindex : ''
      , '>'
      , '<option value=""'
      ,   !selected_id ? ' selected=selected' : ''
      , '>---</option>'
      , can.map(options, function (option) {
          return [
            '<option value="', option.id, '"'
          ,   selected_id == option.id ? ' selected=selected' : ''
          , '>'
          ,   option.title
          , '</option>'
          ].join('');
        }).join('\n')
      , '</select>'
    ].join('');
  }

  return defer_render(tag_prefix, get_select_html, options_dfd);
});

Mustache.registerHelper("category_select", function (object, attr_name, category_type, options) {
  var selected_options = object[attr_name] || [] //object.attr(attr_name) || []
    , selected_ids = can.map(selected_options, function (selected_option) {
        return selected_option.id;
      })
    , options_dfd = CMS.Models[category_type].findAll()
    , tab_index = options.hash && options.hash.tabindex
    , tag_prefix = 'select class="span12" multiple="multiple"'
    ;

  tab_index = typeof tab_index !== 'undefined' ? ' tabindex="' + tab_index + '"' : '';
  function get_select_html(options) {
    return [
        '<select class="span12" multiple="multiple"'
      ,   ' model="' + category_type + '"'
      ,   ' name="' + attr_name + '"'
      ,   tab_index
      , '>'
      , can.map(options, function (option) {
          return [
            '<option value="', option.id, '"'
          ,   selected_ids.indexOf(option.id) > -1 ? ' selected=selected' : ''
          , '>'
          ,   option.name
          , '</option>'
          ].join('');
        }).join('\n')
      , '</select>'
    ].join('');
  }

  return defer_render(tag_prefix, get_select_html, options_dfd);
});

Mustache.registerHelper("schemed_url", function (url) {
  if (url) {
    url = url.isComputed? url(): url;
    if (url && !url.match(/^[a-zA-Z]+:/)) {
      return (window.location.protocol === "https:" ? 'https://' : 'http://') + url;
    }
  }
  return url;
});

function when_attached_to_dom(el, cb) {
  // Trigger the "more" toggle if the height is the same as the scrollable area
  el = $(el);
  return !function poll() {
    if (el.closest(document.documentElement).length) {
      cb();
    }
    else {
      setTimeout(poll, 100);
    }
  }();
}

Mustache.registerHelper("open_on_create", function (style) {
  return function (el) {
    when_attached_to_dom(el, function () {
      $(el).openclose("open");
    });
  };
});

Mustache.registerHelper("trigger_created", function () {
  return function (el) {
    when_attached_to_dom(el, function () {
      $(el).trigger("contentAttached");
    });
  };
});

Mustache.registerHelper("show_long", function () {
  return  [
      '<a href="javascript://" class="show-long"'
    , can.view.hook(function (el, parent, view_id) {
        el = $(el);

        var content = el.prevAll('.short');
        if (content.length)
          return !function hide() {
            // Trigger the "more" toggle if the height is the same as the scrollable area
            if (el[0].offsetHeight) {
              if (content[0].offsetHeight === content[0].scrollHeight) {
                el.trigger('click');
              }
            }
            else {
              // If there is an open/close toggle, wait until "that" is triggered
              var root = el.closest('.tree-item')
                , toggle;
              if (root.length && !root.hasClass('item-open') && (toggle = root.find('.openclose')) && toggle.length) {
                // Listen for the toggle instead of timeouts
                toggle.one('click', function () {
                  // Delay to ensure all event handlers have fired
                  setTimeout(hide, 0);
                });
              }
              // Otherwise just detect visibility
              else {
                setTimeout(hide, 100);
              }
            }
          }();

      })
    , ">...more</a>"
  ].join('');
});

Mustache.registerHelper("using", function (options) {
  var refresh_queue = new RefreshQueue()
    , context
    , frame = new can.Observe()
    , args = can.makeArray(arguments)
    , i, arg;

  options = args.pop();
  context = options.contexts || this;

  if (options.hash) {
    for (i in options.hash) {
      if (options.hash.hasOwnProperty(i)) {
        arg = options.hash[i];
        arg = Mustache.resolve(arg);
        if (arg && arg.reify) {
          refresh_queue.enqueue(arg.reify());
          frame.attr(i, arg.reify());
        } else {
          frame.attr(i, arg);
        }
      }
    }
  }

  function finish() {
    return options.fn(options.contexts.add(frame));
  }

  return defer_render('span', finish, refresh_queue.trigger());
});

Mustache.registerHelper("with_mapping", function (binding, options) {
  var refresh_queue = new RefreshQueue()
    , context = arguments.length > 2 ? resolve_computed(options) : this
    , frame = new can.Observe()
    , loader
    , stack;

  if (!context) // can't find an object to map to.  Do nothing;
    return;

  loader = context.get_binding(binding);
  if (!loader)
    return;
  frame.attr(binding, loader.list);

  options = arguments[2] || options;

  function finish(list) {
    return options.fn(options.contexts.add(frame));
  }
  function fail(error) {
    return options.inverse(options.contexts.add({error : error}));
  }

  return defer_render('span', { done : finish, fail : fail }, loader.refresh_instances());
});


Mustache.registerHelper("person_roles", function (person, scope, options) {
  var roles_deferred = new $.Deferred()
    , refresh_queue = new RefreshQueue()
    ;

  if (!options) {
    options = scope;
    scope = null;
  }

  person = Mustache.resolve(person);
  person = person.reify();
  refresh_queue.enqueue(person);
  // Force monitoring of changes to `person.user_roles`
  person.attr("user_roles");
  refresh_queue.trigger().then(function () {
    var user_roles = person.user_roles.reify()
      , user_roles_refresh_queue = new RefreshQueue()
      ;
    user_roles_refresh_queue.enqueue(user_roles);
    user_roles_refresh_queue.trigger().then(function () {
      var roles = can.map(
        can.makeArray(user_roles),
        function (user_role) {
          if (user_role.role) {
            return user_role.role.reify();
          }
        })
        , roles_refresh_queue = new RefreshQueue()
        ;
      roles_refresh_queue.enqueue(roles.splice());
      roles_refresh_queue.trigger().then(function () {
        roles = can.map(can.makeArray(roles), function (role) {
          if (!scope || new RegExp(scope).test(role.scope)) {
            return role;
          }
        });

        //  "Superuser" roles are determined from config
        //  FIXME: Abstraction violation
        if ((!scope || new RegExp(scope).test("System"))
            && GGRC.config.BOOTSTRAP_ADMIN_USERS
            && ~GGRC.config.BOOTSTRAP_ADMIN_USERS.indexOf(person.email)) {
          roles.unshift({
            permission_summary: "Superuser",
            name: "Superuser"
          });
        }

        roles_deferred.resolve(roles);
      });
    });
  });

  function finish(roles) {
    return options.fn({ roles: roles });
  }

  return defer_render('span', finish, roles_deferred);
});

Mustache.registerHelper("unmap_or_delete", function (instance, mappings) {
    instance = resolve_computed(instance);
    mappings = resolve_computed(mappings);
  if (mappings.indexOf(instance) > -1) {
    if (mappings.length == 1) {
      if (mappings[0] instanceof CMS.Models.Control)
        return "Unmap";
      else
        return "Delete";
    }
    else
      return "Unmap";// "Unmap and Delete"
  } else
    return "Unmap";
});

Mustache.registerHelper("with_direct_mappings_as",
    function (var_name, parent_instance, instance, options) {
  // Finds the mapping, if any, between `parent_object` and `instance`, then
  // renders the block with those mappings available in the scope as `var_name`

  parent_instance = Mustache.resolve(parent_instance);
  instance = Mustache.resolve(instance);

  if (!instance) {
      instance = [];
  } else if (typeof instance.length === "number") {
      instance = can.map(instance, function (inst) {
        return inst.instance ? inst.instance : inst;
      });
  } else if (instance.instance) {
      instance = [instance.instance];
  } else {
      instance = [instance];
  }

  var frame = new can.Observe();
  frame.attr(var_name, []);
  GGRC.all_local_results(parent_instance).then(function (results) {
    var instance_only = options.hash && options.hash.instances_only;
    can.each(results, function (result) {
      if (~can.inArray(result.instance, instance)) {
        frame.attr(var_name).push(instance_only ? result.instance : result);
      }
    });
  });

  return options.fn(options.contexts.add(frame));
});

Mustache.registerHelper("result_direct_mappings", function (
    bindings, parent_instance, options) {
  bindings = Mustache.resolve(bindings);
  bindings = resolve_computed(bindings);
  parent_instance = Mustache.resolve(parent_instance);
  var has_direct_mappings = false
    , has_external_mappings = false
    , mappings_type = ""
    , i
    ;

  if (bindings && bindings.length > 0) {
    for (i=0; i<bindings.length; i++) {
      if (bindings[i].instance && parent_instance
          && bindings[i].instance.reify() === parent_instance.reify())
        has_direct_mappings = true;
      else {
        has_external_mappings = true;
      }
    }
  }
  mappings_type = has_direct_mappings ?
      (has_external_mappings ? "Dir & Ext" : "Dir") : "Ext";
  options.context.mappings_type = mappings_type;
  return options.fn(options.contexts);
});

Mustache.registerHelper("if_result_has_extended_mappings", function (
    bindings, parent_instance, options) {
  //  Render the `true` / `fn` block if the `result` exists (in this list)
  //  due to mappings other than directly to the `parent_instance`.  Otherwise
  //  Render the `false` / `inverse` block.
  bindings = Mustache.resolve(bindings);
  bindings = resolve_computed(bindings);
  parent_instance = Mustache.resolve(parent_instance);
  var has_extended_mappings = false
    , i
    ;

  if (bindings && bindings.length > 0) {
    for (i=0; i<bindings.length; i++) {
      if (bindings[i].instance && parent_instance
          && bindings[i].instance.reify() !== parent_instance.reify())
        has_extended_mappings = true;
    }
  }

  if (has_extended_mappings)
    return options.fn(options.contexts);
  else
    return options.inverse(options.contexts);
});

Mustache.registerHelper("each_with_extras_as", function (name, list, options) {
  //  Iterate over `list` and render the provided block with additional
  //  variables available in the context, specifically to enable joining with
  //  commas and using "and" in the right place.
  //
  //  * `<name>`: Instead of rendering with the item as the current context,
  //      make the item available at the specified `name`
  //  * index
  //  * length
  //  * isFirst
  //  * isLast
  name = Mustache.resolve(name);
  list = Mustache.resolve(list);
  list = resolve_computed(list);
  var i
    , output = []
    , frame
    , length = list.length
    ;
  for (i=0; i<length; i++) {
    frame = {
      index : i
      , isFirst : i === 0
      , isLast : i === length - 1
      , isSecondToLast : i === length - 2
      , length : length
    };
    frame[name] = list[i];
    output.push(options.fn(new can.Observe(frame)));

    //  FIXME: Is this legit?  It seems necessary in some cases.
    //context = $.extend([], options.contexts, options.contexts.concat([frame]));
    //output.push(options.fn(context));
    // ...or...
    //contexts = options.contexts.concat([frame]);
    //contexts.___st4ck3d = true;
    //output.push(options.fn(contexts));
  }
  return output.join("");
});

Mustache.registerHelper("link_to_tree", function () {
  var args = [].slice.apply(arguments)
    , options = args.pop()
    , link = []
    ;

  args = can.map(args, Mustache.resolve);
  args = can.map(args, function (stub) { return stub.reify(); });
  link.push("#" + args[0].constructor.table_singular + "_widget");
  //  FIXME: Add this back when extended-tree-routing is enabled
  //for (i=0; i<args.length; i++)
  //  link.push(args[i].constructor.table_singular + "-" + args[i].id);
  return link.join("/");
});

Mustache.registerHelper("date", function (date) {
  var m = moment(new Date(date.isComputed ? date() : date))
    , dst = m.isDST()
    ;
  return m.zone(dst ? "-0700" : "-0800").format("MM/DD/YYYY hh:mm:ssa") + " " + (dst ? 'PDT' : 'PST');
});

/**
 * Checks permissions.
 * Usage:
 *  {{#is_allowed ACTION [ACTION2 ACTION3...] RESOURCE_TYPE_STRING context=CONTEXT_ID}} content {{/is_allowed}}
 *  {{#is_allowed ACTION RESOURCE_INSTANCE}} content {{/is_allowed}}
 */
var allowed_actions = ["create", "read", "update", "delete", "view_object_page", "__GGRC_ADMIN__"];
Mustache.registerHelper("is_allowed", function () {
  var args = Array.prototype.slice.call(arguments, 0)
    , actions = []
    , resource
    , resource_type
    , context_unset = {}
    , context_id = context_unset
    , context_override
    , options = args[args.length-1]
    , passed = true
    ;

  // Resolve arguments
<<<<<<< HEAD
  can.each(args, function (arg, i) {
    arg = typeof arg === 'function' && arg.isComputed ? arg() : arg;
=======
  can.each(args, function(arg, i) {
    while (typeof arg === 'function' && arg.isComputed) {
      arg = arg();
    }
>>>>>>> 7a651dee

    if (typeof arg === 'string' && can.inArray(arg, allowed_actions) > -1) {
      actions.push(arg);
    }
    else if (typeof arg === 'string') {
      resource_type = arg;
    }
    else if (typeof arg === 'object' && arg instanceof can.Model) {
      resource = arg;
    }
  });
  if (options.hash && options.hash.hasOwnProperty("context")) {
    context_id = options.hash.context;
    if (typeof context_id === 'function' && context_id.isComputed) {
      context_id = context_id();
    }
    if (context_id && typeof context_id === "object" && context_id.id) {
      // Passed in the context object instead of the context ID, so use the ID
      context_id = context_id.id;
    }
    //  Using `context=null` in Mustache templates, when `null` is not defined,
    //  causes `context_id` to be `""`.
    if (context_id === "" || context_id === undefined) {
      context_id = null;
    } else if (context_id === 'for' || context_id === 'any') {
      context_override = context_id;
      context_id = undefined;
    }
  }

  if (resource_type && context_id === context_unset) {
    throw new Error(
        "If `resource_type` is a string, `context` must be explicit");
  }
  if (actions.length === 0) {
    throw new Error(
        "Must specify at least one action");
  }

  if (resource) {
    resource_type = resource.constructor.shortName;
    context_id = resource.context ? resource.context.id : null;
  }

  // Check permissions
  can.each(actions, function (action) {
    if (context_id !== undefined) {
      passed = passed && Permission.is_allowed(action, resource_type, context_id);
    }
    if (passed && context_override === 'for' && resource) {
      passed = passed && Permission.is_allowed_for (action, resource);
    }
    else if (passed && context_override === 'any' && resource_type) {
      passed = passed && Permission.is_allowed_any(action, resource_type);
    }
  });

  return passed
    ? options.fn(options.contexts || this)
    : options.inverse(options.contexts || this)
    ;
});

Mustache.registerHelper("is_allowed_all", function (action, instances, options) {
  var passed = true;

  action = resolve_computed(action);
  instances = resolve_computed(instances);

  can.each(instances, function (instance) {
    var resource_type
      , context_id
      , base_mappings = []
      ;

    if (instance instanceof GGRC.ListLoaders.MappingResult) {
      instance.walk_instances(function (inst, mapping) {
        if (can.reduce(mapping.mappings, function (a, b) { return a || (b.instance === true); }, false)) {
          base_mappings.push(inst);
        }
      });
    } else {
      base_mappings.push(instance);
    }

    can.each(base_mappings, function (instance) {
      resource_type = instance.constructor.shortName;
      context_id = instance.context ? instance.context.id : null;
      passed = passed && Permission.is_allowed(action, resource_type, context_id);
    });
  });

  if (passed)
    return options.fn(options.contexts || this);
  else
    return options.inverse(options.contexts || this);
});

Mustache.registerHelper("is_allowed_to_map", function (source, target, options) {
  //  For creating mappings, we only care if the user can create instances of
  //  the join model.
  //  - `source` must be a model instance
  //  - `target` must be the name of the target model
  //
  //  FIXME: This should actually iterate through all applicable join models
  //    and return success if any one matches.
  var target_type
    , resource_type
    , context_id
    , can_map
    ;

  source = resolve_computed(source);
  target = resolve_computed(target);

  if (target instanceof can.Model)
    target_type = target.constructor.shortName;
  else
    target_type = target;

  //if (!(source instanceof can.Model)) {
  //  //  If `source` is not a model instance, assume they want to link to the
  //  //  page object.
  //  options = target;
  //  target = source;
  //  source = GGRC.page_instance();
  //}

  context_id = source.context ? source.context.id : null;

  resource_type = GGRC.Mappings.join_model_name_for (
    source.constructor.shortName, target_type);

  // The special case for `Cacheable` should no longer be necessary given
  // correct definition of the canonical mapping for Cacheable.
  if (!resource_type && target_type === 'Cacheable') {
    //  FIXME: This will *not* work for customizable roles -- this *only* works
    //    for the limited default roles as of 2013-10-07, and assumes that:
    //    1.  All `Cacheable` mappings (e.g. where you might map multiple types
    //        to a single object) are in the `null` context; and
    //    2.  If a user has permission for creating `Relationship` objects in
    //        the `null` context, they have permission for creating all mapping
    //        objects in `null` context.
    //  UPDATE 2013-03-05: Passing source context solved the issue where user
    //    with reader sys-wide role and program owner role was unable to map
    //    objects.
    can_map = Permission.is_allowed('create', 'Relationship', context_id);
  }
  else {
    if (!(source instanceof CMS.Models.Program)
        && target instanceof CMS.Models.Program)
      context_id = target.context ? target.context.id : null;

    // We should only map objects that have join models
    can_map = (!(options.hash && options.hash.join) || resource_type)
      && Permission.is_allowed('create', resource_type, context_id);
  }
  if (can_map)
    return options.fn(options.contexts || this);
  else
    return options.inverse(options.contexts || this);
});

function resolve_computed(maybe_computed, always_resolve) {
  return (typeof maybe_computed === "function"
    && (maybe_computed.isComputed || always_resolve)) ? resolve_computed(maybe_computed(), always_resolve) : maybe_computed;
}

Mustache.registerHelper("attach_spinner", function (spin_opts, styles) {
  spin_opts = Mustache.resolve(spin_opts);
  styles = Mustache.resolve(styles);
  spin_opts = typeof spin_opts === "string" ? JSON.parse(spin_opts) : {};
  styles = typeof styles === "string" ? styles : "";
  return function (el) {
    var spinner = new Spinner(spin_opts).spin();
    $(el).append($(spinner.el).attr("style", $(spinner.el).attr("style") + ";" + styles)).data("spinner", spinner);
  };
});

Mustache.registerHelper("determine_context", function (page_object, target) {
  if (page_object.constructor.shortName == "Program") {
    return page_object.context ? page_object.context.id : null;
  } else if (target.constructor.shortName == "Program") {
    return target.context ? target.context.id : null;
  }
  return page_object.context ? page_object.context.id : null;
});

Mustache.registerHelper("json_escape", function (obj, options) {
  var s = JSON.stringify("" + (resolve_computed(obj) || ""));
  return s.substr(1, s.length - 2);
  /*return (""+(resolve_computed(obj) || ""))
    .replace(/\\/g, '\\')
    .replace(/"/g, '\\"')
    //  FUNFACT: JSON does not allow wrapping strings with single quotes, and
    //    thus does not allow backslash-escaped single quotes within strings.
    //    E.g., make sure attributes use double quotes, or use character
    //    entities instead -- but these aren't replaced by the JSON parser, so
    //    the output is not identical to input (hence, not using them now.)
    //.replace(/'/g, "\\'")
    //.replace(/"/g, '&#34;').replace(/'/g, "&#39;")
    .replace(/\n/g, "\\n")
    .replace(/\r/g, "\\r")
    .replace(/\u2028/g, "\\u2028") // Line separator
    .replace(/\u2029/g, "\\u2029") // Paragraph separator
    .replace(/\t/g, "\\t")
    .replace(/[\b]/g, "\\b")
    .replace(/\f/g, "\\f")
    .replace(/\v/g, "\\v");
  */
});

can.each({
  "localize_date" : "MM/DD/YYYY"
  , "localize_datetime" : "MM/DD/YYYY hh:mm:ss A"
}, function (tmpl, fn) {
  Mustache.registerHelper(fn, function (date, options) {
    if (!options) {
      date = new Date();
    } else {
      date = resolve_computed(date);
    }
    return date ? moment(date).format(tmpl) : "";
  });
});

Mustache.registerHelper("instance_ids", function (list, options) {
  //  `instance_ids` is used only to extract a comma-separated list of
  //  instance `id` values for use by `Export Controls` link in
  //  `assets/mustache/controls/tree_footer.mustache`
  var ids;
  list = resolve_computed(Mustache.resolve(list));
  if (list) {
    list.attr("length");
    ids = can.map(list, function (result) { return result.attr("instance.id"); });
  }
  else {
    ids = [];
  }
  return ids.join(",");
});

Mustache.registerHelper("local_time_range", function (value, start, end, options) {
  var tokens = [];
  var sod;
  value = resolve_computed(value) || undefined;
  //  Calculate "start of day" in UTC and offsets in local timezone
  sod = moment(value).startOf("day").utc();
  start = moment(value).startOf("day").add(moment(start, "HH:mm").diff(moment("0", "Y")));
  end = moment(value).startOf("day").add(moment(end, "HH:mm").diff(moment("0", "Y")));

  function selected(time) {
    if (time
      && value
      && time.hours() === value.getHours()
      && time.minutes() === value.getMinutes()
    ) {
      return " selected='true'";
    } else {
      return "";
    }
  }

  while(start.isBefore(end) || start.isSame(end)) {
    tokens.push("<option value='", start.diff(sod), "'", selected(start), ">", start.format("hh:mm A"), "</option>\n");
    start.add(1, "hour");
  }
  return new Mustache.safeString(tokens.join(""));
});

Mustache.registerHelper("mapping_count", function (instance) {
  var args = can.makeArray(arguments)
    , mappings = args.slice(1, args.length - 1)
    , options = args[args.length-1]
    , root = options.contexts.attr('__mapping_count')
    , refresh_queue = new RefreshQueue()
    , mapping
    , dfd
    ;
  instance = resolve_computed(args[0]);

  // Find the most appropriate mapping
  for (var i = 0; i < mappings.length; i++) {
    if (instance.get_binding(mappings[i])) {
      mapping = mappings[i];
      break;
    }
  }

  if (!root) {
    root = new can.Observe();
    get_observe_context(options.contexts).attr("__mapping_count", root);
  }

  function update() {
    return options.fn(''+root.attr(mapping).attr('length'));
  }

  if (!mapping) {
    return "";
  }

  if (!root[mapping]) {
    root.attr(mapping, new can.Observe.List());
    root.attr(mapping).attr('loading', true);
    refresh_queue.enqueue(instance);
    dfd = refresh_queue.trigger()
      .then(function (instances) { return instances[0]; })
      .done(function (refreshed_instance) {
        if (refreshed_instance && refreshed_instance.get_binding(mapping)) {
          refreshed_instance.get_list_loader(mapping).done(function (list) {
            root.attr(mapping, list);
          });
        }
        else
          root.attr(mapping).attr('loading', false);
    });
  }

  var ret = defer_render('span', { done : update, progress : function () { return options.inverse(options.contexts); } }, dfd);
  return ret;
});

Mustache.registerHelper("visibility_delay", function (delay, options) {
  delay = resolve_computed(delay);

  return function (el) {
    setTimeout(function () {
      if ($(el.parentNode).is(':visible')) {
        $(el).append(options.fn(options.contexts));
      }
        can.view.hookup($(el).children());  // FIXME dubious indentation - was this intended to be in the 'if'?
    }, delay);
    return el;
  };
});


Mustache.registerHelper("with_program_roles_as", function (
      var_name, result, options) {
  var dfd = $.when()
    , frame = new can.Observe()
    , user_roles = []
    , mappings
    , refresh_queue = new RefreshQueue()
    ;

  result = resolve_computed(result);
  mappings = resolve_computed(result.get_mappings_compute());

  frame.attr("roles", []);

  can.each(mappings, function (mapping) {
    if (mapping instanceof CMS.Models.UserRole) {
      refresh_queue.enqueue(mapping.role);
    }
  });

  dfd = refresh_queue.trigger().then(function (roles) {
    can.each(mappings, function (mapping) {
      if (mapping instanceof CMS.Models.UserRole) {
        frame.attr("roles").push({
          user_role: mapping,
          role: mapping.role.reify()
        });
      } else {
        frame.attr("roles").push({
          role: {
            "permission_summary": "Mapped"
          }
        });
      }
    });
  });

  function finish(list) {
    return options.fn(options.contexts.add(frame));
  }
  function fail(error) {
    return options.inverse(options.contexts.add({error : error}));
  }

  return defer_render('span', { done : finish, fail : fail }, dfd);
});


// Determines and serializes the roles for a user
var program_roles;
Mustache.registerHelper("infer_roles", function (instance, options) {
  instance = resolve_computed(instance);
  var state = options.contexts.attr("__infer_roles")
    , page_instance = GGRC.page_instance()
    , person = page_instance instanceof CMS.Models.Person ? page_instance : null
    , init_state = function () {
        if (!state.roles) {
          state.attr({
            status: 'loading'
            , count: 0
            , roles: new can.Observe.List()
          });
        }
      }
    ;

  if (!state) {
    state = new can.Observe();
    options.context.attr("__infer_roles", state);
  }

  if (!state.attr('status')) {
    if (person) {
      init_state();

      // Check for contact
      if (instance.contact && instance.contact.id === person.id) {
        state.attr('roles').push('Contact');
      }

      // Check for Audit roles
      if (instance instanceof CMS.Models.Audit) {
        var requests = instance.requests || new can.Observe.List()
          , refresh_queue = new RefreshQueue()
          ;

        refresh_queue.enqueue(requests.reify());
        refresh_queue.trigger().then(function (requests) {
          can.each(requests, function (request) {
            var responses = request.responses || new can.Observe.List()
              , refresh_queue = new RefreshQueue()
              ;

            refresh_queue.enqueue(responses.reify());
            refresh_queue.trigger().then(function (responses) {
              can.each(responses, function (response) {
                if (response.contact && response.contact.id === person.id
                    && !~can.inArray('Response Contact', state.attr('roles'))) {
                  state.attr('roles').push('Response Contact');
                }
              });
            });

            if (request.assignee && request.assignee.id === person.id
                && !~can.inArray('Request Assignee', state.attr('roles'))) {
              state.attr('roles').push('Request Assignee');
            }
          });
        });
      }

      // Check for assessor roles
      if (instance.attr('principal_assessor') && instance.principal_assessor.id === person.id) {
        state.attr('roles').push('Principal Assessor');
      }
      if (instance.attr('secondary_assessor') && instance.secondary_assessor.id === person.id) {
        state.attr('roles').push('Secondary Assessor');
      }

      // Check for people
      if (instance.people && ~can.inArray(person.id, $.map(instance.people, function (person) { return person.id; }))) {
        state.attr('roles').push('Mapped');
      }

      if (instance instanceof CMS.Models.Audit) {
        $.when(
          instance.reify().get_binding('authorizations').refresh_list(),
          instance.findAuditors()
        ).then(function (authorizations, auditors) {
          if (~can.inArray(person.id, $.map(auditors, function (p) { return p.person.id; }))) {
            state.attr('roles').push('Auditor');
          }
          authorizations.bind("change", function () {
            state.attr('roles', can.map(state.attr('roles'), function (role) {
              if (role != 'Auditor')
                return role;
            }));
            instance.findAuditors().then(function (auds) {
              if (~can.inArray(person.id, $.map(auds, function (p) { return p.person.id; }))) {
                state.attr('roles').push('Auditor');
              }
            });
          });
        });
      }

      // Check for ownership
      if (instance.owners && ~can.inArray(person.id, $.map(instance.owners, function (person) { return person.id; }))) {// && !~can.inArray("Auditor", state.attr('roles'))) {
        state.attr('roles').push('Owner');
      }

      // Check for authorizations
      if (instance instanceof CMS.Models.Program && instance.context && instance.context.id) {
        person.get_list_loader("authorizations").done(function (authorizations) {
          authorizations = can.map(authorizations, function (auth) {
            if (auth.instance.context && auth.instance.context.id === instance.context.id) {
              return auth.instance;
            }
          });
          !program_roles && (program_roles = CMS.Models.Role.findAll({ scope__in: "Private Program,Audit" }));
          program_roles.done(function (roles) {
            can.each(authorizations, function (auth) {
              var role = CMS.Models.Role.findInCacheById(auth.role.id);
              if (role) {
                state.attr('roles').push(role.name);
              }
            });
          });
        });
      }
    }
    // When we're not on a profile page
    else {
      // Check for ownership
      if (instance.owners && ~can.inArray(GGRC.current_user.id, $.map(instance.owners, function (person) { return person.id; }))) {
        init_state();
        state.attr('roles').push('Yours');
      }
    }
  }

  // Return the result
  if (!state.attr('roles') || state.attr('status') === 'failed') {
    return '';
  }
  else if (state.attr('roles').attr('length') === 0 && state.attr('status') === 'loading') {
    return options.inverse(options.contexts);
  }
  else {
    if (state.attr('roles').attr('length')) {
      var result = [];
      can.each(state.attr('roles'), function (role) {
        result.push(options.fn(role));
      });
      return result.join('');
    }
  }
});

function get_observe_context(scope) {
  if (!scope) return null;
  if (scope._context instanceof can.Observe) return scope._context;
  return get_observe_context(scope._parent);
}


// Uses search to find the counts for a model type
Mustache.registerHelper("global_count", function (model_type, options) {
  model_type = resolve_computed(model_type);
  var state = options.contexts.attr("__global_count")
    ;

  if (!state) {
    state = new can.Observe();
    get_observe_context(options.contexts).attr("__global_count", state);
  }

  if (!state.attr('status')) {
    state.attr('status', 'loading');

    if (!GGRC._search_cache_deferred) {
      //  TODO: This should really be RefreshQueue-style
      var models = [
          "Program", "Regulation", "Contract", "Policy", "Standard"
        , "Section", "Objective", "Control"
        , "System", "Process"
        , "DataAsset", "Product", "Project", "Facility", "OrgGroup"
        , "Audit"
        ];
      GGRC._search_cache_deferred = GGRC.Models.Search.counts_for_types(null, models);
    }

    var model = CMS.Models[model_type]
      , update_count = function (ev, instance) {
          if (!instance || instance instanceof model) {
            GGRC._search_cache_deferred.then(function (result) {
              if (!result.counts.hasOwnProperty(model_type)) {
                return GGRC.Models.Search.counts_for_types(null, [model_type]);
              }
              else {
                return result;
              }
            }).then(function (result) {
              state.attr({
                  status: 'loaded'
                , count: result.counts[model_type]
              });
            });
          }
        }
      ;

    update_count();
    if (model) {
      model.bind('created', update_count);
      model.bind('destroyed', update_count);
    }
  }

  // Return the result
  if (state.attr('status') === 'failed') {
    return '';
  }
  else if (state.attr('status') === 'loading' || state.attr('count') === undefined) {
    return options.inverse(options.contexts);
  }
  else {
    return options.fn(state.attr('count'));
  }
});

Mustache.registerHelper("is_dashboard", function (options) {
  if (/dashboard/.test(window.location))
    return options.fn(options.contexts);
  else
    return options.inverse(options.contexts);
});

Mustache.registerHelper("is_profile", function (parent_instance, options) {
  var instance;
  if (options)
    instance = resolve_computed(parent_instance);
  else
    options = parent_instance;

  if (GGRC.page_instance() instanceof CMS.Models.Person && (!instance || instance.constructor.shortName !== 'DocumentationResponse'))
    return options.fn(options.contexts);
  else
    return options.inverse(options.contexts);
});

Mustache.registerHelper("person_owned", function (owner_id, options) {
  owner_id = resolve_computed(owner_id);
  var page_instance = GGRC.page_instance();
  if (!(page_instance instanceof CMS.Models.Person) || (owner_id && page_instance.id === owner_id))
    return options.fn(options.contexts);
  else
    return options.inverse(options.contexts);
});

Mustache.registerHelper("default_audit_title", function (instance, options) {
  var program, default_title, current_title
    , index = 1
    ;

    instance = Mustache.resolve(instance);
    program = instance.attr("program");

  if (!instance._transient) {
    instance.attr("_transient", { default_title : "" });
  }

  if (program == null) {
    // Mark the title to be populated when computed_program is defined,
    // returning an empty string here would disable the save button.
    instance.attr("title", "");
    instance.attr("_transient.default_title", instance.title);
    return;
  }
  if (instance._transient.default_title !== instance.title) {
    return;
  }

  program = program.reify();

  new RefreshQueue().enqueue(program).trigger().then(function () {

    default_title = new Date().getFullYear() + ": " + program.title + " - Audit";

    // Count the current number of audits with default_title
    $.map(CMS.Models['Audit'].cache, function (audit) {
      if (audit.title && audit.title.indexOf(default_title) === 0) {
        index += 1;
      }
    });
    instance.attr("title", new Date().getFullYear() + ": " + program.title + " - Audit " + index);
    instance.attr("_transient.default_title", instance.title);
  });
});

Mustache.registerHelper('param_current_location', function () {
  return GGRC.current_url_compute();
});

Mustache.registerHelper("sum", function () {
  var sum = 0;
  for (var i = 0; i < arguments.length - 1; i++) {
    sum += parseInt(resolve_computed(arguments[i]), 10);
  }
  return ''+sum;
});

Mustache.registerHelper("to_class", function (prop, delimiter, options) {
  prop = resolve_computed(prop);
  delimiter = (arguments.length > 2 && resolve_computed(delimiter)) || '-';
  return prop.toLowerCase().replace(/[\s\t]+/g, delimiter);
});

/*
  Evaluates multiple helpers as if they were a single condition

  Each new statement is begun with a newline-prefixed string. The type of logic
  to apply as well as whether it should be a truthy or falsy evaluation may also
  be included with the statement in addition to the helper name.

  Currently, if_helpers only supports Disjunctive Normal Form. All "and" statements are grouped,
  groups are split by "or" statements.

  All hash arguments (some_val=37) must go in the last line and should be prefixed by the
  zero-based index of the corresponding helper. This is necessary because all hash arguments
  are required to be the final arguments for a helper. Here's an example:
    _0_some_val=37 would pass some_val=37 to the first helper.

  Statement syntax:
    '\
    [LOGIC] [TRUTHY_FALSY]HELPER_NAME' arg1 arg2 argN

  Defaults:
    LOGIC = and (accepts: and or)
    TRUTHY_FALSEY = # (accepts: # ^)
    HELPER_NAME = some_helper_name

  Example:
    {{#if_helpers '\
      #if_match' page_object.constructor.shortName 'Project' '\
      and ^if_match' page_object.constructor.shortName 'Audit|Program|Person' '\
    ' _1_hash_arg_for_second_statement=something}}
      matched all conditions
    {{else}}
      failed
    {{/if_helpers}}

  FIXME: Only synchronous helpers (those which call options.fn() or options.inverse()
    without yielding the thread through defer_render or otherwise) can currently be used
    with if_helpers.  if_helpers should support all helpers by changing the walk through
    conjunctions and disjunctions to one using a can.reduce(Array, function (Deferred, item) {}, $.when())
    pattern instead of can.reduce(Array, function (Boolean, item) {}, Boolean) pattern. --BM 8/29/2014
*/
Mustache.registerHelper("if_helpers", function () {
  var args = arguments
    , options = arguments[arguments.length - 1]
    , helper_result
    , helper_options = can.extend({}, options, {
        fn: function () { helper_result = 'fn'; }
      , inverse: function () { helper_result = 'inverse'; }
      })
    ;

  // Parse statements
  var statements = []
    , statement
    , match
    , disjunctions = []
    , index = 0
    ;
  can.each(args, function (arg, i) {
    if (i < args.length - 1) {
      if (typeof arg === 'string' && arg.match(/^\n\s*/)) {
        if (statement) {
          if (statement.logic === "or") {
            disjunctions.push(statements);
            statements = [];
          }
          statements.push(statement);
          index = index + 1;
        }
        if (match = arg.match(/^\n\s*((and|or) )?([#^])?(\S+?)$/)) {
          statement = {
              fn_name: match[3] === '^' ? 'inverse' : 'fn'
            , helper: Mustache.getHelper(match[4], options.contexts)
            , args: []
            , logic: match[2] === 'or' ? 'or' : 'and'
          };

          // Add hash arguments
          if (options.hash) {
            var hash = {}
              , prefix = '_' + index + '_'
              , prop
              ;
            for (prop in options.hash) {
              if (prop.indexOf(prefix) === 0) {
                hash[prop.substr(prefix.length)] = options.hash[prop];
              }
            }
            for (prop in hash) {
              statement.hash = hash;
              break;
            }
          }
        }
        else
          statement = null;
      }
      else if (statement) {
        statement.args.push(arg);
      }
    }
  });
  if (statement) {
    if (statement.logic === "or") {
      disjunctions.push(statements);
      statements = [];
    }
    statements.push(statement);
  }
  disjunctions.push(statements);

  if (disjunctions.length) {
    // Evaluate statements
    var result = can.reduce(disjunctions, function (disjunctive_result, conjunctions) {
      if (disjunctive_result)
        return true;

      var conjunctive_result = can.reduce(conjunctions, function (current_result, stmt) {
        if (!current_result)
          return false; //short circuit

        helper_result = null;
        stmt.helper.fn.apply(stmt.helper, stmt.args.concat([
          can.extend({}, helper_options, { hash: stmt.hash || helper_options.hash })
        ]));
        helper_result = helper_result === stmt.fn_name;
        return current_result && helper_result;
      }, true);
      return disjunctive_result || conjunctive_result;
    }, false);

    // Execute based on the result
    if (result) {
      return options.fn(options.contexts);
    }
    else {
      return options.inverse(options.contexts);
    }
  }
});

Mustache.registerHelper("with_model_as", function (var_name, model_name, options) {
  var frame = {};
  model_name = resolve_computed(Mustache.resolve(model_name));
  frame[var_name] = CMS.Models[model_name];
  return options.fn(options.contexts.add(frame));
});

Mustache.registerHelper("private_program_owner", function (instance, modal_title, options) {
  var state = options.contexts.attr('__private_program_owner');
  if (resolve_computed(modal_title).indexOf('New ') === 0) {
    return GGRC.current_user.email;
  }
  else {
    var loader = resolve_computed(instance).get_binding('authorizations');
    return $.map(loader.list, function (binding) {
      if (binding.instance.role.reify().attr('name') === 'ProgramOwner') {
        return binding.instance.person.reify().attr('email');
      }
    }).join(', ');
  }
});


// Determines whether the value matches one in the $.map'd list
// {{#if_in_map roles 'role.permission_summary' 'Mapped'}}
Mustache.registerHelper("if_in_map", function (list, path, value, options) {
  list = resolve_computed(list);

  if (!list.attr || list.attr('length')) {
    path = path.split('.');
    var map = $.map(list, function (obj) {
      can.each(path, function (prop) {
        obj = (obj && obj[prop]) || null;
      });
      return obj;
    });

    if (map.indexOf(value) > -1)
      return options.fn(options.contexts);
  }
  return options.inverse(options.contexts);
});

Mustache.registerHelper("with_auditors", function (instance, options) {
  var auditors, auditors_dfd
    , decoy
    ;

  instance = resolve_computed(instance);
  if (options.hash && options.hash.decoy) {
    decoy = Mustache.resolve(options.hash.decoy);
    decoy.attr();
  }

  if (!instance)
    return "";

  auditors_dfd = Mustache.resolve(instance).findAuditors().done(function (aud) {
    auditors = aud;
  });
  return defer_render("span", function () {
    if (auditors && auditors.attr("length") > 0) {
      return options.fn(options.contexts.add({"auditors": auditors}));
    }
    else{
      return options.inverse(options.contexts);
    }
  }, auditors_dfd);
});

Mustache.registerHelper("if_instance_of", function (inst, cls, options) {
  var result;
  cls = resolve_computed(cls);
  inst = resolve_computed(inst);

  if (typeof cls === "string") {
    cls = cls.split("|").map(function (c) {
      return CMS.Models[c];
    });
  } else if (typeof cls !== "function") {
    cls = [cls.constructor];
  } else {
    cls = [cls];
  }

  result = can.reduce(cls, function (res, c) {
    return res || inst instanceof c;
  }, false);

  return options[result ? "fn" : "inverse"](options.contexts);
});

Mustache.registerHelper("prune_context", function (options) {
  return options.fn(new can.view.Scope(options.context));
});

// Turns DocumentationResponse to Response
Mustache.registerHelper("type_to_readable", function (str, options) {
  return resolve_computed(str, true).replace(/([A-Z])/g, ' $1').split(' ').pop();
});

Mustache.registerHelper("mixed_content_check", function (url, options) {
  url = Mustache.getHelper("schemed_url", options.contexts).fn(url);
  if (window.location.protocol === "https:" && !/^https:/.test(url)) {
    return options.inverse(options.contexts);
  } else {
    return options.fn(options.contexts);
  }
});

/**
  scriptwrap - create live-bound content contained within a <script> tag as CDATA
  to prevent, e.g. iframes being rendered in hidden fields, or temporary storage
  of markup being found by $().

  Usage
  -----
  To render a section of markup in a script tag:
  {{#scriptwrap}}<section content>{{/scriptwrap}}

  To render the output of another helper in a script tag:
  {{scriptwrap "name_of_other_helper" helper_arg helper_arg... hashkey=hashval}}

  Hash keys starting with "attr_" will be treated as attributes to place on the script tag itself.
  e.g. {{#scriptwrap attr_class="data-popover-content" attr_aria_
*/
Mustache.registerHelper("scriptwrap", function (helper) {
  var extra_attrs = ""
  , args = can.makeArray(arguments).slice(1, arguments.length)
  , options = args[args.length - 1] || helper
  , ret = "<script type='text/html'" + can.view.hook(function (el, parent, view_id) {
    var c = can.compute(function () {
      var $d = $("<div>").html(
        helper === options
        ? options.fn(options.contexts)  //not calling a separate helper case
        : Mustache.getHelper(helper, options.contexts).fn.apply(options.context, args));
      can.view.hookup($d);
      return "<script type='text/html'" + extra_attrs + ">" + $d.html() + "</script>";
    });

    can.view.live.html(el, c, parent);
  });

  if (options.hash) {
    can.each(Object.keys(options.hash), function (key) {
      if (/^attr_/.test(key)) {
        extra_attrs += " " + key.substr(5).replace("_", "-") + "='" + resolve_computed(options.hash[key]) + "'";
        delete options.hash[key];
      }
    });
  }

  ret += "></script>";
  return new Mustache.safeString(ret);
});

Mustache.registerHelper("ggrc_config_value", function (key, default_, options) {
  key = resolve_computed(key);
  if (!options) {
    options = default_;
    default_ = null;
  }
  default_ = resolve_computed(default_);
  default_ = default_ || "";
  return can.getObject(key, [GGRC.config]) || default_;
});

Mustache.registerHelper("is_page_instance", function (instance, options) {
  var instance = resolve_computed(instance)  // FIXME duplicate declaration
    , page_instance = GGRC.page_instance()
    ;

  if (instance && instance.type === page_instance.type && instance.id === page_instance.id) {
    return options.fn(options.contexts);
  }
  else{
    return options.inverse(options.contexts);
  }
});

Mustache.registerHelper("remove_space", function (str, options) {
  return resolve_computed(str, true).replace(' ', '');
});

Mustache.registerHelper("if_auditor", function (instance, options) {
  var audit, auditors_dfd, auditors
    , admin = Permission.is_allowed("__GGRC_ADMIN__")
    , include_admin = !options.hash || options.hash.include_admin !== false;

  instance = Mustache.resolve(instance);
  instance = (!instance || instance instanceof CMS.Models.Request) ? instance : instance.reify();

  if (!instance)
    return "";

  audit = instance instanceof CMS.Models.Request ? instance.attr("audit") : instance;

  if (!audit)
    return "";  //take no action until audit is available

  audit = audit instanceof CMS.Models.Audit ? audit : audit.reify();
  auditors = audit.findAuditors(true); // immediate-mode findAuditors

  if ((include_admin && admin)
     || can.map(
          auditors,
          function (auditor) {
            if (auditor.person.id === GGRC.current_user.id) {
              return auditor;
            }
        }).length > 0) {
    return options.fn(options.contexts);
  } else {
    return options.inverse(options.contexts);
  }
});

<<<<<<< HEAD
Mustache.registerHelper("if_can_edit_request", function (instance, options) {

    var instance, audit, auditors, accepted  // FIXME duplicate declaration
    , admin = Permission.is_allowed("__GGRC_ADMIN__");

    instance = resolve_computed(instance);
    instance = (!instance || instance instanceof CMS.Models.Request) ? instance : instance.reify();

    if (!instance)
      return "";

    audit = instance.attr("audit");

    if (!audit)
      return "";  //take no action until audit is available

    audit = audit.reify();
    auditors_dfd = audit.findAuditors();

    return defer_render("span", function (auditors) {
      var accepted = instance.status === "Accepted"
        , update = Permission.is_allowed("update", instance)
        , map = Permission.is_allowed("mapping", instance)
        , create = Permission.is_allowed("creating", instance)
        , assignee = !!instance.assignee && instance.assignee.id === GGRC.current_user.id
        , audit_lead = !!audit.contact && audit.contact.id === GGRC.current_user.id
        , auditor = can.map(
                      auditors || [],
                      function (auditor) {
                        if (auditor.person.id === GGRC.current_user.id) {
                          return auditor;
                        }
                    }).length > 0
        , auditor_states = ["Draft", "Responded", "Amended Response"] // States in which an auditor can edit a request
        , assignee_states = ["Requested", "Amended Request"]
        , can_auditor_edit = auditor && ~can.inArray(instance.attr("status"), auditor_states)
        , can_assignee_edit = (audit_lead || assignee) && ~can.inArray(instance.attr("status"), assignee_states)
        ;
      //    instead of
      //    ^if' allow_mapping_or_creating '\
      //    or ^is_allowed' 'update' instance '\
      //    ' _1_context=instance.context.id
      if (admin || can_auditor_edit || can_assignee_edit ||
          (!accepted && (update || map || create))) {
        return options.fn(options.contexts);
      }
      else{
        return options.inverse(options.contexts);
      }
    }, auditors_dfd);
=======
can.each({
  "if_can_edit_request": {
    assignee_states: ["Requested", "Amended Request"],
    program_editor_states: ["Requested", "Amended Request"],
    predicate: function(options) {
      return options.admin
          || options.can_assignee_edit
          || options.can_program_editor_edit
          || (!options.accepted
              && (options.update
                  || options.map
                  || options.create
                  || options.program_owner
                  || options.auditor
                  || options.audit_lead));
    }
  },
  "if_can_reassign_request": {
    auditor_states: ["Responded", "Updated Response"],
    assignee_states: ["Requested", "Amended Request", "Responded", "Updated Response"],
    program_editor_states: ["Requested", "Amended Request"],
    predicate: function(options) {
      return options.admin
          || options.can_auditor_edit
          || options.can_assignee_edit
          || options.can_program_editor_edit
          || (!options.accepted
              && (options.update
                || options.map
                || options.create
                || options.program_owner
                || options.audit_lead));
    }
  },
  "if_can_create_response": {
    assignee_states: ["Requested", "Amended Request", "Responded", "Updated Response"],
    program_editor_states: ["Requested", "Amended Request", "Responded", "Updated Response"],
    predicate: function(options) {
      return (!options.draft && options.admin)
          || options.can_assignee_edit
          || options.can_program_editor_edit
          || (!options.accepted
              && !options.draft
              && (options.update
                || options.map
                || options.create
                || options.program_owner
                || options.audit_lead));
    }
  }
}, function(fn_opts, name) {

  Mustache.registerHelper(name, function(instance, options){

      var audit, auditors_dfd, accepted, prog_roles_dfd,
          admin = Permission.is_allowed("__GGRC_ADMIN__");

      instance = resolve_computed(instance);
      instance = (!instance || instance instanceof CMS.Models.Request) ? instance : instance.reify();

      if(!instance)
        return "";

      audit = instance.attr("audit");

      if(!audit)
        return "";  //take no action until audit is available

      audit = audit.reify();
      auditors_dfd = audit.findAuditors();
      prog_roles_dfd = new RefreshQueue()
                       .enqueue(audit.attr("program").reify())
                       .trigger().then(function(progs) {
                         return progs[0].get_binding("program_authorizations").refresh_instances();
                       }).then(function(user_role_bindings) {
                          var rq = new RefreshQueue();
                          can.each(user_role_bindings, function(urb) {
                            if(urb.instance.person.id === GGRC.current_user.id) {
                              rq.enqueue(urb.instance.role.reify());
                            }
                          });
                          return rq.trigger();
                       });

      return defer_render("span", function(auditors, program_roles) {
        var accepted = instance.status === "Accepted",
            draft = instance.status === "Draft",
            update = Permission.is_allowed("update", instance), //All-context allowance
            map = Permission.is_allowed("mapping", instance),   //All-context allowance
            create = Permission.is_allowed("creating", instance), //All-context allowance
            assignee = !!instance.assignee && instance.assignee.id === GGRC.current_user.id, // User is request assignee
            audit_lead = !!audit.contact && audit.contact.id === GGRC.current_user.id,  // User is audit lead
            auditor = can.map(  // User has auditor role in audit
                        auditors || [],
                        function(auditor) {
                          if(auditor.person.id === GGRC.current_user.id) {
                            return auditor;
                          }
                      }).length > 0,
            program_owner = can.reduce(  //user is owner of the audit's parent program
                              program_roles,
                              function(cur, role) { return cur || role.name === "ProgramOwner"; },
                              false
                              ),
            program_editor = can.reduce(  //user is editor of the audit's parent program
                              program_roles,
                              function(cur, role) { return cur || role.name === "ProgramEditor"; },
                              false
                              ),
            auditor_states = fn_opts.auditor_states || [], // States in which an auditor can edit a request
            assignee_states = fn_opts.assignee_states || [], // " for assignee of request
            program_editor_states = fn_opts.program_editor_states || [], // " for program editor
            // Program owner currently has nearly the same state allowances as Admin --BM 2014-12-16
            can_auditor_edit = auditor && ~can.inArray(instance.attr("status"), auditor_states),
            can_assignee_edit = (audit_lead || assignee) && ~can.inArray(instance.attr("status"), assignee_states),
            can_program_editor_edit = program_editor && ~can.inArray(instance.attr("status"), program_editor_states)
            ;

        if(fn_opts.predicate({
          admin: admin,
          can_auditor_edit: can_auditor_edit,
          can_assignee_edit: can_assignee_edit,
          can_program_editor_edit: can_program_editor_edit,
          accepted: accepted,
          draft: draft,
          update: update,
          map: map,
          create: create,
          program_owner: program_owner,
          auditor: auditor,
          audit_lead: audit_lead
        })) {
          return options.fn(options.contexts);
        }
        else{
          return options.inverse(options.contexts);
        }
      }, $.when(auditors_dfd, prog_roles_dfd));
  });
>>>>>>> 7a651dee
});

Mustache.registerHelper("strip_html_tags", function (str) {
  return resolve_computed(str).replace(/<(?:.|\n)*?>/gm, '');
});

Mustache.registerHelper("switch", function (value, options) {
  var frame = new can.Observe({});
  value = resolve_computed(value);
  frame.attr(value || "default", true);
  frame.attr("default", true);
  return options.fn(options.contexts.add(frame), {
    helpers : {
      case : function (val, options) {
        val = resolve_computed(val);
        if (options.context[val]) {
          options.context.attr ? options.context.attr("default", false) : (options.context.default = false);
          return options.fn(options.contexts);
        }
      }
    }
  });
});


Mustache.registerHelper("fadein", function (delay, prop, options) {
  switch(arguments.length) {
    case 1:
    options = delay;
    delay = 500;
    break;
    case 2:
    options = prop;
    prop = null;
    break;
  }
  resolve_computed(prop);
  return function (el) {
    var $el = $(el);
    $el.css("display", "none");
    if (!prop || resolve_computed(prop)) {
      setTimeout(function () {
        $el.fadeIn({
          duration : (options.hash && options.hash.duration) || 500
          , complete : function () {
            return typeof prop === "function" && prop(true);
          }
        });
      }, delay);
    }
  };
});

Mustache.registerHelper("fadeout", function (delay, prop, options) {
  switch(arguments.length) {
    case 1:
    options = delay;
    delay = 500;
    break;
    case 2:
    options = prop;
    prop = null;
    break;
  }
  if (resolve_computed(prop)) {
    return function (el) {
      var $el = $(el);
      setTimeout(function () {
        $el.fadeOut({
          duration : (options.hash && options.hash.duration) || 500
          , complete : function () {
            return typeof prop === "function" && prop(null);
          }
        });
      }, delay);
    };
  }
});

Mustache.registerHelper("with_mapping_count", function (instance, mapping_names, options) {
  var args = can.makeArray(arguments)
    , options = args[args.length-1]  // FIXME duplicate declaration
    , mapping_name
    ;

  mapping_names = args.slice(1, args.length - 1);

  instance = Mustache.resolve(instance);

  // Find the most appropriate mapping
  for (var i = 0; i < mapping_names.length; i++) {
    mapping_name = Mustache.resolve(mapping_names[i]);
    if (instance.get_binding(mapping_name)) {
      break;
    }
  }

  var finish = function (count) {
    return options.fn(options.contexts.add({ count: count }));
  };

  var progress = function () {
    return options.inverse(options.contexts);
  };

  return defer_render(
    "span",
    { done: finish, progress: progress },
    instance.get_list_counter(mapping_name)
  );
});

Mustache.registerHelper("is_overdue", function (_date, status, options) {
  options = arguments.length === 2 ? arguments[1] : options;
  status = arguments.length === 2 ? "" : resolve_computed(status);
  var date = moment(resolve_computed(_date));
  if (status !== 'Verified' && date && date.isBefore(new Date())) {
    return options.fn(options.contexts);
  }
  else {
    return options.inverse(options.contexts);
  }
});

Mustache.registerHelper("with_mappable_instances_as", function (name, list, options) {
  var ctx = new can.Observe()
    , page_inst = GGRC.page_instance()
    , page_context = page_inst.context ? page_inst.context.id : null
    ;

  list = Mustache.resolve(list);

  if (list) {
    list.attr("length"); //setup live.
    list = can.map(list, function (item, key) {
      var inst = item.instance || item;
      var jds = GGRC.Mappings.join_model_name_for (page_inst.constructor.shortName, inst.constructor.shortName);
      if (inst !== page_inst
         && jds
         && Permission.is_allowed("create", jds, page_context)
      ) {
        return inst;
      }
    });
  }

  ctx.attr(name, list);

  return options.fn(options.contexts.add(ctx));
});

Mustache.registerHelper("with_subtracted_list_as", function (name, haystack, needles, options) {
  var ctx = new can.Observe();

  haystack = Mustache.resolve(haystack);
  needles = Mustache.resolve(needles);

  if (haystack) {
    haystack.attr("length"); //setup live.
    needles.attr("length");
    haystack = can.map(haystack, function (item, key) {
      return ~can.inArray(item, needles) ? undefined : item;
    });
  }

  ctx.attr(name, haystack);

  return options.fn(options.contexts.add(ctx));
});

Mustache.registerHelper("with_mapping_instances_as", function (name, mappings, options) {
  var ctx = new can.Observe();

  mappings = Mustache.resolve(mappings);

  if (!(mappings instanceof can.List || can.isArray(mappings))) {
    mappings = [mappings];
  }

  if (mappings) {
    //  Setup decoy for live binding
    mappings.attr && mappings.attr("length");
    mappings = can.map(mappings, function (item, key) {
      return item.instance;
    });
  }
  ctx.attr(name, mappings);

  return options.fn(options.contexts.add(ctx));
});


Mustache.registerHelper("with_allowed_as", function (name, action, mappings, options) {
  var ctx = new can.Observe();

  mappings = Mustache.resolve(mappings);

  if (!(mappings instanceof can.List || can.isArray(mappings))) {
    mappings = [mappings];
  }

  if (mappings) {
    //  Setup decoy for live binding
    mappings.attr && mappings.attr("length");
    mappings = can.map(mappings, function (item, key) {
      var mp = item.get_mappings()[0]
        , context_id = mp.context ? mp.context.id : null
        ;
      if (Permission.is_allowed(action, mp.constructor.shortName, context_id)) {
        return item;
      }
    });
  }
  ctx.attr(name, mappings);

  return options.fn(options.contexts.add(ctx));
});

Mustache.registerHelper("log", function (obj) {
  console.log(resolve_computed(obj));
});

Mustache.registerHelper("autocomplete_select", function (options) {
  var cls;
  if (options.hash && options.hash.controller) {
    cls = Mustache.resolve(cls);
    if (typeof cls === "string") {
      cls = can.getObject(cls);
    }
  }
  return function (el) {
    $(el).bind("inserted", function () {
      var $ctl = $(this).parents(":data(controls)");
      $(this).ggrc_autocomplete($.extend({}, options.hash, {
        controller : cls ? $ctl.control(cls) : $ctl.control()
      }));
    });
  };
});

Mustache.registerHelper("find_template", function (base_name, instance, options) {
  var tmpl;

  base_name = Mustache.resolve(base_name);
  if (!options) {
    options = instance;
    instance = options.context;
  }
  instance = Mustache.resolve(instance);
  if (instance.instance) {
    //binding result case
    instance = instance.instance;
  }

  if (GGRC.Templates[instance.constructor.table_plural + "/" + base_name]) {
    tmpl = "/static/mustache/" + instance.constructor.table_plural + "/" + base_name + ".mustache";
  } else if (GGRC.Templates["base_objects/" + base_name]) {
    tmpl = "/static/mustache/base_objects/" + base_name + ".mustache";
  } else {
    tmpl = null;
  }

  if (tmpl) {
    return options.fn(options.contexts.add({ template : tmpl }));
  } else {
    return options.inverse(options.contexts);
  }
});

// Append string to source if the string isn't already present,
//   remove the string from source if it is present.
Mustache.registerHelper("toggle_string", function (source, str) {
  source = Mustache.resolve(source);
  str = Mustache.resolve(str);
  var re = new RegExp('.*' + str);
  if (re.test(source)) {
    return source.replace(str, '');
  }

  return source + str;
});

Mustache.registerHelper("grdive_msg_to_id", function (message) {
  var msg = Mustache.resolve(message).split(' ');
  return msg[msg.length-1];
});

Mustache.registerHelper("disable_if_errors", function(instance){
  var ins,
      res;
  ins = Mustache.resolve(instance);
  res = ins.computed_unsuppressed_errors();
  if (res == null ) {
    return "";
  }
  else {
    return "disabled" ;
  }
});

/*
  toggle mustache helper

  An extended "if" that sets up a "toggle_button" trigger, which can
  be applied to any button rendered within the section bounded by the
  toggle call.  toggle_buttons set the value of the toggle value to its
  boolean opposite.  Note that external forces can also set this value
  and thereby flip the toggle -- this helper is friendly to those cases.

  @helper_type section -- use outside of element tags.

  @param compute some computed value to flip between true and false
*/
Mustache.registerHelper("toggle", function (compute, options) {
  function toggle(trigger) {
    if (typeof trigger === "function") {
      trigger = Mustache.resolve(trigger);
    }
    if (typeof trigger !== "string") {
      trigger = "click";
    }
    return function (el) {
      $(el).bind(trigger, function () {
        compute(compute() ? false : true);
      });
    };
  }

  if (compute()) {
    return options.fn(
      options.contexts, { helpers: { toggle_button: toggle }});
  } else {
    return options.inverse(
      options.contexts, { helpers: { toggle_button: toggle }});
  }
});

can.each({
  "has_pending_addition": "add",
  "has_pending_removal": "remove"
}, function (how, fname) {
  Mustache.registerHelper(fname, function (object, option_instance, options) {
    if (!options) {
      options = option_instance;
      option_instance = object;
      object = options.context;
    }
    option_instance = Mustache.resolve(option_instance);
    object = Mustache.resolve(object);

    if (object._pending_joins && can.map(
      object._pending_joins,
      function (pj) {
        return pj.how === how && pj.what === option_instance ? option_instance : undefined;
      }).length > 0) {
      return options.fn(options.contexts);
    } else {
      return options.inverse(options.contexts);
    }
  });
});

})(this, jQuery, can);<|MERGE_RESOLUTION|>--- conflicted
+++ resolved
@@ -288,21 +288,10 @@
 });
 
 Mustache.registerHelper("in_array", function (needle, haystack, options) {
-  var found = false;
   needle = resolve_computed(needle);
   haystack = resolve_computed(haystack);
-  haystack.attr("length");
-
-  can.each(haystack, function (_, index) {
-    if (haystack.attr(index) === needle) {
-      found = true;
-    }
-  });
-  if (found) {
-    return options.fn(options.contexts);
-  } else {
-    return options.inverse(options.contexts);
-  }
+
+  return options[~can.inArray(needle, haystack) ? "fn" : "inverse"](options.contexts);
 });
 
 Mustache.registerHelper("if_null", function (val1, options) {
@@ -382,7 +371,7 @@
 });
 
 Mustache.registerHelper("if_page_type", function (page_type, options) {
-  var options = arguments[arguments.length - 1];  // FIXME duplicate declaration of 'options'
+  var options = arguments[arguments.length - 1];
   if (window.location.pathname.split('/')[1] == page_type)
     return options.fn(this);
   else
@@ -800,7 +789,7 @@
         el = $(el);
 
         var content = el.prevAll('.short');
-        if (content.length)
+        if (content.length) {
           return !function hide() {
             // Trigger the "more" toggle if the height is the same as the scrollable area
             if (el[0].offsetHeight) {
@@ -825,7 +814,7 @@
               }
             }
           }();
-
+        }
       })
     , ">...more</a>"
   ].join('');
@@ -1138,15 +1127,10 @@
     ;
 
   // Resolve arguments
-<<<<<<< HEAD
   can.each(args, function (arg, i) {
-    arg = typeof arg === 'function' && arg.isComputed ? arg() : arg;
-=======
-  can.each(args, function(arg, i) {
     while (typeof arg === 'function' && arg.isComputed) {
       arg = arg();
     }
->>>>>>> 7a651dee
 
     if (typeof arg === 'string' && can.inArray(arg, allowed_actions) > -1) {
       actions.push(arg);
@@ -1591,7 +1575,7 @@
             if (request.assignee && request.assignee.id === person.id
                 && !~can.inArray('Request Assignee', state.attr('roles'))) {
               state.attr('roles').push('Request Assignee');
-            }
+            };
           });
         });
       }
@@ -2200,58 +2184,6 @@
   }
 });
 
-<<<<<<< HEAD
-Mustache.registerHelper("if_can_edit_request", function (instance, options) {
-
-    var instance, audit, auditors, accepted  // FIXME duplicate declaration
-    , admin = Permission.is_allowed("__GGRC_ADMIN__");
-
-    instance = resolve_computed(instance);
-    instance = (!instance || instance instanceof CMS.Models.Request) ? instance : instance.reify();
-
-    if (!instance)
-      return "";
-
-    audit = instance.attr("audit");
-
-    if (!audit)
-      return "";  //take no action until audit is available
-
-    audit = audit.reify();
-    auditors_dfd = audit.findAuditors();
-
-    return defer_render("span", function (auditors) {
-      var accepted = instance.status === "Accepted"
-        , update = Permission.is_allowed("update", instance)
-        , map = Permission.is_allowed("mapping", instance)
-        , create = Permission.is_allowed("creating", instance)
-        , assignee = !!instance.assignee && instance.assignee.id === GGRC.current_user.id
-        , audit_lead = !!audit.contact && audit.contact.id === GGRC.current_user.id
-        , auditor = can.map(
-                      auditors || [],
-                      function (auditor) {
-                        if (auditor.person.id === GGRC.current_user.id) {
-                          return auditor;
-                        }
-                    }).length > 0
-        , auditor_states = ["Draft", "Responded", "Amended Response"] // States in which an auditor can edit a request
-        , assignee_states = ["Requested", "Amended Request"]
-        , can_auditor_edit = auditor && ~can.inArray(instance.attr("status"), auditor_states)
-        , can_assignee_edit = (audit_lead || assignee) && ~can.inArray(instance.attr("status"), assignee_states)
-        ;
-      //    instead of
-      //    ^if' allow_mapping_or_creating '\
-      //    or ^is_allowed' 'update' instance '\
-      //    ' _1_context=instance.context.id
-      if (admin || can_auditor_edit || can_assignee_edit ||
-          (!accepted && (update || map || create))) {
-        return options.fn(options.contexts);
-      }
-      else{
-        return options.inverse(options.contexts);
-      }
-    }, auditors_dfd);
-=======
 can.each({
   "if_can_edit_request": {
     assignee_states: ["Requested", "Amended Request"],
@@ -2391,7 +2323,6 @@
         }
       }, $.when(auditors_dfd, prog_roles_dfd));
   });
->>>>>>> 7a651dee
 });
 
 Mustache.registerHelper("strip_html_tags", function (str) {

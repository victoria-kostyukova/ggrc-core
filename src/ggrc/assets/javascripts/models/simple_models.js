/*!
    Copyright (C) 2013 Google Inc., authors, and contributors <see AUTHORS file>
    Licensed under http://www.apache.org/licenses/LICENSE-2.0 <see LICENSE file>
    Created By: brad@reciprocitylabs.com
    Maintained By: brad@reciprocitylabs.com
*/

//require can.jquery-all

(function(can) {

can.Model.Cacheable("CMS.Models.Context", {
    root_object : "context"
  , root_collection : "contexts"
  , category : "contexts"
  , findAll : "/api/contexts"
  , findOne : "/api/contexts/{id}"
  , create : "POST /api/contexts"
  , update : "PUT /api/contexts/{id}"
  , destroy : "DELETE /api/contexts/{id}"
  , attributes : {
      context : "CMS.Models.Context.stub"
    , related_object: "CMS.Models.get_stub"
    , user_roles: "CMS.Models.UserRole.stubs"
    }
}, {
});

can.Model.Cacheable("CMS.Models.Program", {
  root_object : "program"
  , root_collection : "programs"
  , category : "programs"
  , findAll : "/api/programs"
  , findOne : "/api/programs/{id}"
  , create : "POST /api/programs"
  , update : "PUT /api/programs/{id}"
  , destroy : "DELETE /api/programs/{id}"
  , mixins : ["contactable", "unique_title"]
  , is_custom_attributable: true
  , attributes : {
      context : "CMS.Models.Context.stub"
    , owners : "CMS.Models.Person.stubs"
    , modified_by : "CMS.Models.Person.stub"
    , object_people : "CMS.Models.ObjectPerson.stubs"
    , people : "CMS.Models.Person.stubs"
    , object_documents : "CMS.Models.ObjectDocument.stubs"
    , documents : "CMS.Models.Document.stubs"
    , related_sources : "CMS.Models.Relationship.stubs"
    , related_destinations : "CMS.Models.Relationship.stubs"
    , object_objectives : "CMS.Models.ObjectObjective.stubs"
    , objectives : "CMS.Models.Objective.stubs"
    , object_sections : "CMS.Models.ObjectSection.stubs"
    , sections : "CMS.Models.get_stubs"
    , program_directives : "CMS.Models.ProgramDirective.stubs"
    , directives : "CMS.Models.Directive.stubs"
    , program_controls : "CMS.Models.ProgramControl.stubs"
    , controls : "CMS.Models.Control.stubs"
    , audits : "CMS.Models.Audit.stubs"
    , custom_attribute_values : "CMS.Models.CustomAttributeValue.stubs"
  }

  , tree_view_options : {
      show_view : GGRC.mustache_path + "/programs/tree.mustache"
    , footer_view : GGRC.mustache_path + "/base_objects/tree_footer.mustache"
<<<<<<< HEAD
    , attr_list : can.Model.Cacheable.attr_list.concat([
      {attr_title: 'URL', attr_name: 'url'},
      {attr_title: 'Reference URL', attr_name: 'reference_url'},
      {attr_title: 'Effective Date', attr_name: 'start_date'},
      {attr_title: 'Stop Date', attr_name: 'end_date'}
    ])
=======
    , add_item_view : GGRC.mustache_path + "/base_objects/tree_add_item.mustache"
>>>>>>> a25ca042
    }
  , links_to : {
    "Regulation" : "ProgramDirective"
    , "Policy" : "ProgramDirective"
    , "Contract" : "ProgramDirective"
    , "Standard" : "ProgramDirective"
    , "System" : {}
    , "Process" : {}
    , "Control" : "ProgramControl"
    , "Product" : {}
    , "Facility" : {}
    , "OrgGroup" : {}
    , "Vendor" : {}
    , "Project" : {}
    , "DataAsset" : {}
    , "Product" : {}
    , "Market" : {}
  }
  , init : function() {
    var that = this;
    this.validateNonBlank("title");
    this._super.apply(this, arguments);
  }
}, {
});

can.Model.Cacheable("CMS.Models.Option", {
  root_object : "option"
  , root_collection : "options"
  , cache_by_role: {}
  , for_role: function(role) {
      var self = this;

      if (!this.cache_by_role[role])
        this.cache_by_role[role] =
          this.findAll({ role: role }).then(function(options) {
            self.cache_by_role[role] = options;
            return options;
          });
      return $.when(this.cache_by_role[role]);
    }
}, {});

can.Model.Cacheable("CMS.Models.Objective", {
  root_object : "objective"
  , root_collection : "objectives"
  , category : "objectives"
  , title_singular : "Objective"
  , title_plural : "Objectives"
  , findAll : "GET /api/objectives"
  , findOne : "GET /api/objectives/{id}"
  , create : "POST /api/objectives"
  , update : "PUT /api/objectives/{id}"
  , destroy : "DELETE /api/objectives/{id}"
  , mixins : ["ownable", "contactable", "unique_title"]
  , links_to : {
      "Section" : "SectionObjective"
  }
  , is_custom_attributable: true
  , attributes : {
      context : "CMS.Models.Context.stub"
    , owners : "CMS.Models.Person.stubs"
    , modified_by : "CMS.Models.Person.stub"
    , section_objectives : "CMS.Models.SectionObjective.stubs"
    , sections : "CMS.Models.get_stubs"
    , objective_controls : "CMS.Models.ObjectiveControl.stubs"
    , controls : "CMS.Models.Control.stubs"
    , object_objectives : "CMS.Models.ObjectObjective.stubs"
    //, people : "CMS.Models.Person.stubs"
    //, documents : "CMS.Models.Document.stubs"
    , object_people : "CMS.Models.ObjectPerson.stubs"
    , object_documents : "CMS.Models.ObjectDocument.stubs"
    , related_sources : "CMS.Models.Relationship.stubs"
    , related_destinations : "CMS.Models.Relationship.stubs"
    , objective_objects : "CMS.Models.ObjectObjective.stubs"
    , custom_attribute_values : "CMS.Models.CustomAttributeValue.stubs"
  }

  , defaults : {
  }

  , tree_view_options : {
      show_view : GGRC.mustache_path + "/objectives/tree.mustache"
    , footer_view : GGRC.mustache_path + "/objectives/tree_footer.mustache"
<<<<<<< HEAD
    , attr_list : can.Model.Cacheable.attr_list.concat([
      {attr_title: 'URL', attr_name: 'url'},
      {attr_title: 'Reference URL', attr_name: 'reference_url'}
    ])
=======
    , add_item_view : GGRC.mustache_path + "/objectives/tree_add_item.mustache"
>>>>>>> a25ca042
    , create_link : true
    //, draw_children : true
    , start_expanded : false
    , child_options : [{
        model : can.Model.Cacheable
      , mapping : "related_and_able_objects"
      , footer_view : GGRC.mustache_path + "/base_objects/tree_footer.mustache"
      , add_item_view : GGRC.mustache_path + "/base_objects/tree_add_item.mustache"
      , title_plural : "Business Objects"
      , draw_children : false
    }]
  }

  , init : function() {
    this.validateNonBlank("title");
    this._super.apply(this, arguments);
  }
}, {
});

can.Model.Cacheable("CMS.Models.Help", {
  root_object : "help"
  , root_collection : "helps"
  , findAll : "GET /api/help"
  , findOne : "GET /api/help/{id}"
  , update : "PUT /api/help/{id}"
  , destroy : "DELETE /api/help/{id}"
  , create : "POST /api/help"
}, {});

can.Model.Cacheable("CMS.Models.Event", {
  root_object : "event"
  , root_collection : "events"
  , findAll : "GET /api/events"
  , list_view_options : { find_params: { __include: "revisions" } }
  , attributes : {
      modified_by : "CMS.Models.Person.stub"
    }
}, {});

can.Model.Cacheable("CMS.Models.Role", {
  root_object : "role"
  , root_collection : "roles"
  , findAll : "GET /api/roles"
  , findOne : "GET /api/roles/{id}"
  , update : "PUT /api/roles/{id}"
  , destroy : "DELETE /api/roles/{id}"
  , create : "POST /api/roles"
  , scopes : [
        "Private Program",
        "Workflow",
        "System"
    ]
  , defaults : {
      permissions: {
          read: []
        , update: []
        , create: []
        , "delete": []
      }
    }
}, {

  allowed : function(operation, object_or_class) {
    var cls = typeof object_or_class === "function" ? object_or_class : object_or_class.constructor;
    return !!~can.inArray(cls.model_singular, this.permissions[operation]);
  }

  , not_system_role : function() {
    return this.attr('scope') !== "System";
  }

  , permission_summary : function() {
    if (this.name == "ProgramOwner") return "Owner";
    if (this.name == "ProgramEditor") return "Can Edit";
    if (this.name == "ProgramReader") return "View Only";
    return this.name;
  }

});

can.Model.Cacheable("CMS.Models.MultitypeSearch", {}, {});

can.Model.Cacheable("CMS.Models.BackgroundTask", {
  root_object : "background_task"
  , root_collection : "background_tasks"
  , findAll : "GET /api/background_tasks"
  , findOne : "GET /api/background_tasks/{id}"
  , update : "PUT /api/background_tasks/{id}"
  , destroy : "DELETE /api/background_tasks/{id}"
  , create : "POST /api/background_tasks"
  , scopes : []
  , defaults : {}
}, {
  poll: function() {
    var dfd = new $.Deferred(),
        self = this,
        wait = 2000,
        interval;

    function _poll(){
      self.refresh().then(function(task) {
        // Poll until we either get a success or a failure:
        if (['Success', 'Failure'].indexOf(task.status) < 0) {
          setTimeout(_poll, wait);
        } else {
          dfd.resolve(task);
        }
      });
    }
    _poll();
    return dfd;
  }
});

CMS.Models.get_instance = function(object_type, object_id, params_or_object) {
  var model, params = {}, instance = null, href;

  if(typeof object_type === "object" || object_type instanceof can.Stub) {
    //assume we only passed in params_or_object
    params_or_object = object_type;
    if (!params_or_object)
      return null;
    if (params_or_object instanceof can.Model)
      object_type = params_or_object.constructor.shortName;
    else if (params_or_object instanceof can.Stub)
      object_type = params_or_object.type;
    else if (!params_or_object.selfLink && params_or_object.type)
      object_type = params_or_object.type;
    else {
      href = params_or_object.selfLink || params_or_object.href;
      object_type = can.map(
          window.cms_singularize(/^\/api\/(\w+)\//.exec(href)[1]).split("_"),
          can.capitalize
        ).join("");
    }
    object_id = params_or_object.id;
  }

  model = CMS.Models[object_type];

  if (!model)
    return null;

  if (!object_id)
    return null;

  if (!!params_or_object) {
    if ($.isFunction(params_or_object.serialize))
      $.extend(params, params_or_object.serialize());
    else
      $.extend(params, params_or_object || {});
  }

  instance = model.findInCacheById(object_id);
  if (!instance) {
    if (params.selfLink) {
      params.id = object_id;
      instance = new model(params);
    } else
      instance = new model({
          id: object_id
        , href: (params_or_object || {}).href
        });
  }
  return instance;
};

CMS.Models.get_stub = function(object) {
  return CMS.Models.get_instance(object).stub();
}

CMS.Models.get_stubs = function(objects) {
  return new can.Stub.List(can.map(CMS.Models.get_instances(objects), function(o) {
    return o.stub();
  }));
};

CMS.Models.get_instances = function(objects) {
  var i, instances = []
  if (!objects)
    return [];
  for (i=0; i<objects.length; i++) {
    instances[i] = CMS.Models.get_instance(objects[i]);
  }
  return instances;
};

CMS.Models.get_link_type = function(instance, attr) {
  var type
    , model
    ;

  type = instance[attr + "_type"];
  if (!type) {
    model = instance[attr] && instance[attr].constructor;
    if (model)
      type = model.shortName;
    else if (instance[attr])
      type = instance[attr].type;
  }
  return type;
};

})(this.can);<|MERGE_RESOLUTION|>--- conflicted
+++ resolved
@@ -58,20 +58,16 @@
     , audits : "CMS.Models.Audit.stubs"
     , custom_attribute_values : "CMS.Models.CustomAttributeValue.stubs"
   }
-
   , tree_view_options : {
       show_view : GGRC.mustache_path + "/programs/tree.mustache"
     , footer_view : GGRC.mustache_path + "/base_objects/tree_footer.mustache"
-<<<<<<< HEAD
     , attr_list : can.Model.Cacheable.attr_list.concat([
       {attr_title: 'URL', attr_name: 'url'},
       {attr_title: 'Reference URL', attr_name: 'reference_url'},
       {attr_title: 'Effective Date', attr_name: 'start_date'},
       {attr_title: 'Stop Date', attr_name: 'end_date'}
     ])
-=======
     , add_item_view : GGRC.mustache_path + "/base_objects/tree_add_item.mustache"
->>>>>>> a25ca042
     }
   , links_to : {
     "Regulation" : "ProgramDirective"
@@ -156,14 +152,11 @@
   , tree_view_options : {
       show_view : GGRC.mustache_path + "/objectives/tree.mustache"
     , footer_view : GGRC.mustache_path + "/objectives/tree_footer.mustache"
-<<<<<<< HEAD
     , attr_list : can.Model.Cacheable.attr_list.concat([
       {attr_title: 'URL', attr_name: 'url'},
       {attr_title: 'Reference URL', attr_name: 'reference_url'}
     ])
-=======
     , add_item_view : GGRC.mustache_path + "/objectives/tree_add_item.mustache"
->>>>>>> a25ca042
     , create_link : true
     //, draw_children : true
     , start_expanded : false

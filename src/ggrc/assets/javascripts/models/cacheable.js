--- conflicted
+++ resolved
@@ -53,7 +53,6 @@
   return ret ? ret.toDate() : undefined;
 }
 
-<<<<<<< HEAD
 function makeDateUnpacker(key) {
   return function(d) {
     return dateConverter(d[key] ? d[key] : d);
@@ -62,10 +61,6 @@
 
 function makeDateSerializer(type, key) {
   var conversion = type === "date" ? "YYYY-MM-DD" : "YYYY-MM-DD\\Thh:mm:ss\\Z";
-=======
-function makeDateSerializer(type) {
-  var conversion = type === "date" ? "YYYY-MM-DD" : "YYYY-MM-DD\\THH:mm:ss\\Z";
->>>>>>> 3e051136
   return function(d) {
     if(d == null) {
       return "";

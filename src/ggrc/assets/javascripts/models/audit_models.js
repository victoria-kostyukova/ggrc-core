--- conflicted
+++ resolved
@@ -397,15 +397,9 @@
       custom_attribute_values: 'CMS.Models.CustomAttributeValue.stubs'
     },
     defaults: {
-<<<<<<< HEAD
-      status: 'Open',
+      status: 'Not Started',
       start_date: moment().toDate(),
       end_date: GGRC.Utils.firstWorkingDay(moment().add(1, 'weeks'))
-=======
-      status: 'Not Started',
-      requested_on: moment().toDate(),
-      due_on: GGRC.Utils.firstWorkingDay(moment().add(1, 'weeks'))
->>>>>>> e237b6fa
     },
     info_pane_options: {
       mapped_objects: {

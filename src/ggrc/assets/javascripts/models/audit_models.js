--- conflicted
+++ resolved
@@ -85,6 +85,9 @@
     CMS.Models.Role.findAll({name__in: "Auditor"});
   }
 }, {
+  object_model: can.compute(function() {
+    return CMS.Models[this.attr("object_type")];
+  }),
   save : function() {
 
     var that = this;
@@ -94,60 +97,6 @@
     }
 
     return this._super.apply(this, arguments).then(function(instance) {
-<<<<<<< HEAD
-      return that._save_auditor(instance);
-    });
-  },
-  object_model: can.compute(function() {
-    return CMS.Models[this.attr("object_type")];
-  })
-  , _save_auditor : function(instance){
-
-    var no_change = false
-      , auditor_role
-      ;
-
-    Permission.refresh(); //Creating an audit creates new contexts.  Make sure they're reflected client-side
-
-    if(typeof instance.auditor === 'undefined'){
-      return instance;
-    }
-    // Find the Auditor user role
-    return CMS.Models.Role.findAll({name__in: "Auditor"}).then(function(roles){
-      if(roles.length === 0) {
-        console.warn("No Auditor role");
-        return new $.Deferred().reject();
-      }
-      auditor_role = roles[0];
-
-      return CMS.Models.UserRole.findAll({
-        context_id__in: instance.context.id,
-        role_id__in: auditor_role.id
-      });
-    }).then(function(auditor_roles){
-      return $.when.apply($,
-        can.map(auditor_roles, function(role){
-          if(typeof instance.auditor !== "undefined" &&
-              instance.auditor != null &&
-              role.person.id === instance.auditor.id) {
-            // Auditor hasn't changed
-            no_change = true;
-            return $.when();
-          }
-          return role.refresh().then(function(role){role.destroy();});
-      }));
-    }).then(function(){
-      if(!instance.auditor || no_change){
-        return $.when();
-      }
-      return $.when(new CMS.Models.UserRole({
-        context : instance.context,
-        role : auditor_role,
-        person : instance.auditor
-      }).save());
-    }).then(function(){
-=======
->>>>>>> e271e97b
       instance.attr('_redirect',
         instance.program.reify().viewLink + "#audit_widget/audit/" + instance.id);
       return instance;

/*!
    Copyright (C) 2013 Google Inc., authors, and contributors <see AUTHORS file>
    Licensed under http://www.apache.org/licenses/LICENSE-2.0 <see LICENSE file>
    Created By: brad@reciprocitylabs.com
    Maintained By: brad@reciprocitylabs.com
*/

;(function(GGRC, can) {

  /*  GGRC.ListLoaders
   *
   *  - Generates and manages lists of related objects, pairing each instance
   *      with the one or more "mappings" -- join tables, direct relationships,
   *      etc -- which cause it to be present in the list.
   *
   *  Terminology:
   *    - "mappings" -- a list of "result" objects defining the path between
   *        the root object and the paired instance; can also be the boolean
   *        literal "true", to denote the "root" instance
   *    - "result" -- the (instance, mappings) pairs
   *    - "binding" -- the pairing between a list of results and the "root"
   *        instance for that list
   *        e.g., for each item in binding.list, if you follow the chain of
   *          mappings, you will eventually find
   *            ``{ instance: binding.instance, mappings: true }``
   */

  /*  GGRC.ListLoaders.MappingResult
   *
   *  - `instance`: The resulting item itself
   *  - `mappings`: Essentially, the reason(s) the instance appears in the
   *      list.  This may be an instance of can.Model or a pair containing
   *      (binding, result) in the case of a chained ListLoader.
   *
   *  For FilteredListLoader, the mappings are (`result`, `binding`), where
   *    `binding` is the binding in which the result appears, and thus,
   *    `binding.loader` contains information about the filter.
   *    `binding.instance`, then, is the instance on which the original,
   *    unfiltered list is specified.
   *  For CrossListLoader, the mappings are (`result`, `binding`), where
   *    `binding` is the "remote binding" which 
   */
  can.Construct("GGRC.ListLoaders.MappingResult", {
  }, {
      init: function(instance, mappings, binding) {
        if (!mappings) {
          // Assume item was passed in as an object
          mappings = instance.mappings;
          binding = instance.binding;
          instance = instance.instance;
        }

        this.instance = instance;
        this.mappings = this._make_mappings(mappings);
        this.binding = binding;
      }

    //  `_make_mappings`
    //  - Ensures that every instance in `mappings` is an instance of
    //    `MappingResult`.
    , _make_mappings: function(mappings) {
        var i
          , mapping
          ;

        if (!mappings)
          mappings = [];

        for (i=0; i<mappings.length; i++) {
          mapping = mappings[i];
          if (!(mapping instanceof GGRC.ListLoaders.MappingResult))
            mapping = new GGRC.ListLoaders.MappingResult(mapping);
          mappings[i] = mapping;
        }

        return mappings;
      }

    //  `observe_trigger`, `watch_observe_trigger`, `trigger_observe_trigger`
    //  - These exist solely to support dynamic updating of `*_compute`.
    //    Basically, these fake dependencies for those computes so each is
    //    updated any time a mapping is inserted or removed beyond a
    //    "virtual" level, which would otherwise obscure changes in the
    //    "first-level mappings" which both `bindings_compute` and
    //    `mappings_compute` depend on.
    , observe_trigger: function() {
        if (!this._observe_trigger)
          this._observe_trigger = new can.Observe({ change_count: 1 });
        return this._observe_trigger;
      }

    , watch_observe_trigger: function() {
        this.observe_trigger().attr("change_count");
        can.each(this.mappings, function(mapping) {
          if (mapping.watch_observe_trigger)
            mapping.watch_observe_trigger();
        });
      }

    , trigger_observe_trigger: function() {
        var observe_trigger = this.observe_trigger();
        observe_trigger.attr("change_count", observe_trigger.change_count + 1);
      }

    //  `insert_mapping` and `remove_mapping`
    //  - These exist solely to trigger an `observe_trigger` change event
    , insert_mapping: function(mapping) {
        this.mappings.push(mapping);
        // Trigger change event
        this.trigger_observe_trigger();
      }

    , remove_mapping: function(mapping) {
        var ret;
        mapping_index = this.mappings.indexOf(mapping);
        if (mapping_index > -1) {
          ret = this.mappings.splice(mapping_index, 1);
          //  Trigger change event
          this.trigger_observe_trigger();
          return ret;
        }
      }

    //  `get_bindings`, `bindings_compute`, `get_bindings_compute`
    //  - Returns a list of the `ListBinding` instances which are the source
    //    of "first-level mappings".
    , get_bindings: function() {
        var self = this
          , bindings = []
          ;

        this.walk_instances(function(instance, result, depth) {
          if (depth === 1)
            bindings.push(result.binding);
        });
        return bindings;
      }

    , bindings_compute: function() {
        if (!this._bindings_compute)
          this._bindings_compute = this.get_bindings_compute();
        return this._bindings_compute;
      }

    , get_bindings_compute: function() {
        var self = this;

        return can.compute(function() {
          // Unnecessarily access observe_trigger to be able to trigger change
          self.watch_observe_trigger();
          return self.get_bindings();
        });
      }

    //  `get_mappings`, `mappings_compute`, and `get_mappings_compute`
    //  - Returns a list of first-level mapping instances, even if they're
    //    several levels down due to virtual mappers like Multi or Cross
    //  - "First-level mappings" are the objects whose existence causes the
    //    `binding.instance` to be in the current `binding.list`.  (E.g.,
    //    if any of the "first-level mappings" exist, the instance will
    //    appear in the list.
    , get_mappings: function() {
        var self = this
          , mappings = []
          ;

        this.walk_instances(function(instance, result, depth) {
          if (depth == 1) {
            if (instance === true)
              mappings.push(self.instance);
            else
              mappings.push(instance);
          }
        });
        return mappings;
      }

    , mappings_compute: function() {
        if (!this._mappings_compute)
          this._mappings_compute = this.get_mappings_compute();
        return this._mappings_compute;
      }

    , get_mappings_compute: function() {
        var self = this;

        return can.compute(function() {
          // Unnecessarily access _observe_trigger to be able to trigger change
          self.watch_observe_trigger();
          return self.get_mappings();
        });
      }

    //  `walk_instances`
    //  - `binding.mappings` can have several "virtual" levels due to mappers
    //    like `Multi`, `Cross`, and `Filter` -- e.g., mappers which just
    //    aggregate or filter results of other mappers.  `walk_instances`
    //    iterates over these "virtual" levels to emit instances only once
    //    per time they appear in a traversal path of `binding.mappings`.
    , walk_instances: function(fn, last_instance, depth) {
        var i;
        if (depth == null)
          depth = 0;
        if (this.instance !== last_instance) {
          fn(this.instance, this, depth);
          depth++;
        }
        for (i=0; i<this.mappings.length; i++) {
          this.mappings[i].walk_instances(fn, this.instance, depth);
        }
      }
  });

  /*  GGRC.ListLoaders.ListBinding
   */
  can.Construct("GGRC.ListLoaders.ListBinding", {
  }, {
      init: function(instance, loader) {
        this.instance = instance;
        this.loader = loader;

        this.list = new can.Observe.List();
        this.refresh_queue = new RefreshQueue();

        //this.listeners = {};
      }

    , refresh_stubs: function() {
        return this.loader.refresh_stubs(this);
      }

    , refresh_instances: function() {
        return this.loader.refresh_instances(this);
      }

    , refresh_list: function() {
        // Returns a list which will *only* ever contain fully loaded instances
        var loader = new GGRC.ListLoaders.ReifyingListLoader(this)
          , binding = loader.attach(this.instance)
          ;

        binding.name = this.name + "_instances";
        return binding.refresh_instances(this);
      }

    , refresh_instance: function() {
        var refresh_queue = new RefreshQueue();
        refresh_queue.enqueue(this.instance);
        return refresh_queue.trigger();
      }
  });

  can.Construct("GGRC.ListLoaders.BaseListLoader", {
      binding_factory: function(instance, loader) {
        return new GGRC.ListLoaders.ListBinding(instance, loader);
      }
  }, {
      init: function() {
      }

    , attach: function(instance) {
        var binding = this.constructor.binding_factory(instance, this);
        this.init_listeners(binding);
        return binding;
      }

    , make_result: function(instance, mappings, binding) {
        return new GGRC.ListLoaders.MappingResult(instance, mappings, binding);
      }

    , find_result_by_instance: function(result, list) {
        var i
          , found_result = null;

        for (i=0; !found_result && i<list.length; i++) {
          old_result = list[i];
          if (old_result.instance.id == result.instance.id
              && old_result.instance.constructor.shortName
                  == result.instance.constructor.shortName) {
            found_result = old_result;
          }
        }

        return found_result;
      }

    , insert_results: function(binding, results) {
        var self = this
          , all_binding_results = []
          , new_instance_results = []
          , instances_to_refresh = []
          ;

        can.each(results, function(new_result) {
          var found_result = null;

          found_result = self.find_result_by_instance(new_result, binding.list);

          if (!found_result && binding.pending_list) {
            found_result = self.find_result_by_instance(new_result, binding.pending_list);
          }

          if (!found_result) {
            found_result = self.find_result_by_instance(new_result, new_instance_results);
          }

          if (found_result) {
            mapping_attr = found_result.mappings;
            // Since we're adding the result as its own mapping, use
            // new_result as the mapping instead of new_result.mappings?
            can.each(new_result.mappings, function(mapping) {
              // TODO: Examine when this will be false -- is it a sign of
              //   duplicate work?
              if (mapping_attr.indexOf(mapping) === -1) {
                found_result.insert_mapping(mapping);
                instances_to_refresh.push(new_result.instance);
              }
            });
          } else {
            //  FIXME: Loaders should be passing in newly instantiated results,
            //    so this line should be:
            //      found_result = new_result;
            //    but it's not a big deal
            found_result = self.make_result(new_result.instance, new_result.mappings, binding);
            new_instance_results.push(found_result);
            instances_to_refresh.push(new_result.instance);
            // FIXME: Also queue mappings to refresh?
          }

          all_binding_results.push(found_result);
        });

        if (new_instance_results.length > 0) {
          binding.list.push.apply(binding.list, new_instance_results);

          //  TODO: Examine whether deferring this list insertion avoids
          //    causing client-side freezes
          /*if (!binding.pending_list)
            binding.pending_list = [];
          binding.pending_list.push.apply(binding.pending_list, new_instance_results);

          if (!binding.pending_timeout) {
            binding.pending_deferred = new $.Deferred();
            binding.pending_timeout = setTimeout(function() {
              binding.list.push.apply(binding.list, binding.pending_list);
              delete binding.pending_list;
              delete binding.pending_timeout;
              binding.pending_deferred.resolve();
              delete binding.pending_deferred;
            }, 100);
          }*/
        }

        return all_binding_results;
      }

    , remove_instance: function(binding, instance, mappings) {
        var self = this
          , mappings
          , mapping_index
          , instance_index_to_remove = -1
          , indexes_to_remove = []
          ;

        if (!(can.isArray(mappings) || mappings instanceof can.Observe.List))
          mappings = [mappings];

        can.each(binding.list, function(data, instance_index) {
          var mapping_attr = binding.list[instance_index].mappings;

          if (data.instance.id == instance.id
              && data.instance.constructor.shortName == instance.constructor.shortName) {
            if (mapping_attr.length == 0) {
              indexes_to_remove.push(instance_index);
            } else {
              can.each(mappings, function(mapping) {
                var was_removed = data.remove_mapping(mapping);
                if (was_removed) {
                  if (mapping_attr.length == 0)
                    indexes_to_remove.push(instance_index);
                }
              });
            }
          }
        });
        can.each(indexes_to_remove.sort(), function(index_to_remove, count) {
          binding.list.splice(index_to_remove - count, 1);
        });
      }

    , refresh_stubs: function(binding) {
        if (!binding._refresh_stubs_deferred) {
          binding._refresh_stubs_deferred = $.when(this._refresh_stubs(binding));
        }
        return binding._refresh_stubs_deferred
          .then(function() { return binding.list; });
      }

    , refresh_instances: function(binding) {
        if (!binding._refresh_instances_deferred) {
          binding._refresh_instances_deferred =
            $.when(this._refresh_instances(binding));
        }
        return binding._refresh_instances_deferred
          .then(function() { return binding.list; });
      }

    , _refresh_instances: function(binding) {
        return this.refresh_stubs(binding)
          .then(function() {
            var refresh_queue = new RefreshQueue();
            can.each(binding.list, function(result) {
              refresh_queue.enqueue(result.instance);
            });
            return refresh_queue.trigger();
          });
      }
  });

  GGRC.ListLoaders.BaseListLoader("GGRC.ListLoaders.StubFilteredListLoader", {
  }, {
      init: function(source, filter_fn) {
        this._super();

        this.source = source;
        this.filter_fn = filter_fn;
      }

    , init_listeners: function(binding) {
        var self = this;

        binding.source_binding = binding.instance.get_binding(this.source);

        binding.source_binding.list.bind("add", function(ev, results) {
          var matching_results = can.map(can.makeArray(results), function(result) {
            if (self.filter_fn(result))
              return self.make_result(result.instance, [result], binding);
          });
          self.insert_results(binding, matching_results);
        });

        binding.source_binding.list.bind("remove", function(ev, results) {
          can.each(results, function(result) {
            self.remove_instance(binding, result.instance, result);
          });
        });
      }

    , _refresh_stubs: function(binding) {
        var self = this
          ;

        return binding.source_binding.refresh_stubs()
          .then(function(results) {
            var matching_results = can.map(can.makeArray(results), function(result) {
              if (self.filter_fn(result))
                return self.make_result(result.instance, [result], binding);
            });
            self.insert_results(binding, matching_results);
          });
      }
  });

  GGRC.ListLoaders.BaseListLoader("GGRC.ListLoaders.CrossListLoader", {
  }, {
      init: function(local_mapping, remote_mapping) {
        this._super();

        this.local_mapping = local_mapping;
        this.remote_mapping = remote_mapping;
      }

    , init_listeners: function(binding) {
        var self = this;

        if (!binding.bound_insert_from_source_binding) {
          binding.bound_insert_from_source_binding =
            this.proxy("insert_from_source_binding", binding);
          binding.bound_remove_from_source_binding =
            this.proxy("remove_from_source_binding", binding);
        }

        binding.source_binding = binding.instance.get_binding(this.local_mapping);

        binding.source_binding.list.bind(
            "add", binding.bound_insert_from_source_binding);
        binding.source_binding.list.bind(
            "remove", binding.bound_remove_from_source_binding);
      }

    , insert_from_source_binding: function(binding, ev, local_results, index) {
        var self = this;
        can.each(local_results, function(local_result) {
          // FIXME: This is identical to code in _refresh_stubs
          var remote_binding = self.insert_local_result(binding, local_result);
          remote_binding.refresh_instance().then(function() {
            remote_binding.refresh_stubs();
          });
        });
      }

    , remove_from_source_binding: function(binding, ev, local_results, index) {
        var self = this;
        can.each(local_results, function(local_result) {
          self.remove_local_result(binding, local_result);
        });
      }

    , insert_local_result: function(binding, local_result) {
        var self = this
          , remote_binding
          , i
          , found = false
          , local_results
          ;

        if (!binding.remote_bindings)
          binding.remote_bindings = [];

        for (i=0; i<binding.remote_bindings.length; i++) {
          if (binding.remote_bindings[i].instance === local_result.instance)
            return binding.remote_bindings[i];
        }

        remote_binding =
          local_result.instance.get_binding(self.remote_mapping);
        remote_binding.bound_insert_from_remote_binding =
          this.proxy("insert_from_remote_binding", binding, remote_binding);
        remote_binding.bound_remove_from_remote_binding =
          this.proxy("remove_from_remote_binding", binding, remote_binding);

        binding.remote_bindings.push(remote_binding);

        remote_binding.list.bind(
          "add", remote_binding.bound_insert_from_remote_binding);
        remote_binding.list.bind(
          "remove", remote_binding.bound_remove_from_remote_binding);

        local_results = can.map(remote_binding.list, function(result) {
          return self.make_result(result.instance, [result], binding);
        });
        self.insert_results(binding, local_results);

        return remote_binding;
      }

    , remove_local_result: function(binding, local_result) {
        var self = this
          , remote_binding
          , i
          , found = false
          , remote_binding_index
          ;

        if (!binding.remote_bindings)
          binding.remote_bindings = [];

        for (i=0; i<binding.remote_bindings.length; i++) {
          if (binding.remote_bindings[i].instance === local_result.instance)
            remote_binding = binding.remote_bindings[i];
        }

        if (!remote_binding) {
          console.debug("Removed binding not found:", local_result, binding);
          return;
        }

        remote_binding.list.unbind(
            "add", remote_binding.bound_insert_from_remote_binding);
        remote_binding.list.unbind(
            "remove", remote_binding.bound_remove_from_remote_binding);

        can.each(remote_binding.list, function(result) {
          self.remove_instance(binding, result.instance, result);
        });

        remote_binding_index = binding.remote_bindings.indexOf(remote_binding);
        binding.remote_bindings.splice(remote_binding_index, 1);
      }

    , insert_from_remote_binding: function(binding, remote_binding, ev, results, index) {
        var self = this
          , new_results = can.map(results, function(result) {
              return self.make_result(result.instance, [result], binding);
            })
          , inserted_results = this.insert_results(binding, new_results)
          ;
      }

    , remove_from_remote_binding: function(binding, remote_binding, ev, results, index) {
        var self = this;
        can.each(results, function(result) {
          self.remove_instance(binding, result.instance, result);
        });
      }

    , _refresh_stubs: function(binding) {
        var self = this
          ;

        return binding.source_binding.refresh_stubs().then(function(local_results) {
          var deferreds = [];

          can.each(local_results, function(local_result) {
            var remote_binding = self.insert_local_result(binding, local_result)
              , deferred = remote_binding.refresh_instance().then(function() {
                  return remote_binding.refresh_stubs();
                })
              ;

            deferreds.push(deferred);
          });

          return $.when.apply($, deferreds);
        })
        .then(function() { return binding.list; });
      }
  });

  GGRC.ListLoaders.StubFilteredListLoader("GGRC.ListLoaders.TypeFilteredListLoader", {
  }, {
      init: function(source, model_names) {
        var filter_fn = function(result) {
          var i, model_name;
          for (i=0; i<model_names.length; i++) {
            model_name = model_names[i];
            if (typeof model_name !== 'string')
              model_name = model_name.shortName;
            if (result.instance.constructor
                && result.instance.constructor.shortName === model_name)
              return true;
          }
          return false;
        };

        this._super(source, filter_fn);
      }
  });

<<<<<<< HEAD
  GGRC.ListLoaders.BaseListLoader("GGRC.ListLoaders.FirstElementLoader", {
  }, {

    init_listeners: function(binding) {
        var self = this;

        binding.source_binding = binding.instance.get_binding(this.source);

        binding.source_binding.list.bind("add", function(ev, results) {
          var matching_results = results[0];
          if(self.list.length < 1)
            self.insert_results(binding, [matching_results]);
        });

        binding.source_binding.list.bind("remove", function(ev, results) {
          can.each(results, function(result) {
            self.remove_instance(binding, result.instance, result);
          });
          if(self.list.length < 1)
            self.insert_results(binding, [binding.source_binding.list[0]]);
        });
      }

    , _refresh_stubs: function(binding) {
        var self = this
          ;

        return binding.source_binding.refresh_stubs()
          .then(function(results) {
            var matching_results = results[0];
=======
  GGRC.ListLoaders.StubFilteredListLoader("GGRC.ListLoaders.CustomFilteredListLoader", {
  }, {
      _refresh_stubs: function(binding) {
        var self = this
          ;

        return binding.source_binding.refresh_instances()
          .then(function(results) {
            var matching_results = can.map(can.makeArray(results), function(result) {
              result.instance.reify();
              if (self.filter_fn(result))
                return self.make_result(result.instance, [result], binding);
            });
>>>>>>> cf961a08
            self.insert_results(binding, matching_results);
          });
      }
  });

  GGRC.ListLoaders.BaseListLoader("GGRC.ListLoaders.MultiListLoader", {
  }, {
      init: function(sources) {
        this._super();

        this.sources = sources || [];
      }

    , init_listeners: function(binding) {
        var self = this;

        if (!binding.source_bindings)
          binding.source_bindings = [];

        can.each(this.sources, function(source) {
          var source_binding = null;
          source_binding = binding.instance.get_binding(source);
          if (source) {
            binding.source_bindings.push(source_binding);
            self.init_source_listeners(binding, source_binding);
          }
        });
      }

    , insert_from_source_binding: function(binding, results, index) {
        var self = this
          , new_results
          ;

        new_results = can.map(results, function(result) {
          return self.make_result(result.instance, [result], binding);
        });
        self.insert_results(binding, new_results);
      }

    , init_source_listeners: function(binding, source_binding) {
        var self = this;

        self.insert_from_source_binding(binding, source_binding.list);

        source_binding.list.bind("add", function(ev, results) {
          self.insert_from_source_binding(binding, results);
        });

        source_binding.list.bind("remove", function(ev, results) {
          can.each(results, function(result) {
            self.remove_instance(binding, result.instance, result);
          });
        });
      }

    , _refresh_stubs: function(binding) {
        var deferreds = [];

        can.each(binding.source_bindings, function(source_binding) {
          deferreds.push(source_binding.refresh_stubs());
        });

        return $.when.apply($, deferreds);
      }
  });


  /*  ProxyListLoader
   *  - handles relationships across join tables
   *
   *  - listens to:
   *      - join_model.created
   *      - join_model.destroyed
   *      - not implemented:
   *        - join_instance.change(object_attr)
   *        - join_instance.change(option_attr)
   */
  GGRC.ListLoaders.BaseListLoader("GGRC.ListLoaders.ProxyListLoader", {
  }, {
      init: function(model_name, object_attr, option_attr,
                     object_join_attr, option_model_name) {
        this._super();

        this.model_name = model_name;
        this.object_attr = object_attr;
        this.option_attr = option_attr;
        this.object_join_attr = object_join_attr;
        this.option_model_name = option_model_name;
      }

    , init_listeners: function(binding) {
        var self = this
          , model = CMS.Models[this.model_name]
          ;

        model.bind("created", function(ev, mapping) {
          if (mapping instanceof model)
            self.filter_and_insert_instances_from_mappings(binding, [mapping]);
        });

        model.bind("destroyed", function(ev, mapping) {
          if (mapping instanceof model)
            self.remove_instance_from_mapping(binding, mapping);
        });

        //  FIXME: This is only needed in DirectListLoader, right?
        model.bind("orphaned", function(ev, mapping) {
          if (mapping instanceof model)
            self.remove_instance_from_mapping(binding, mapping);
        });
      }

    , is_valid_mapping: function(binding, mapping) {
        var model = CMS.Models[this.model_name]
          , object_model = binding.instance.constructor
          , option_model = CMS.Models[this.option_model_name]
          ;

        return (mapping.constructor === model
                && mapping[this.object_attr]
                && (mapping[this.object_attr].reify() === binding.instance
                    || (mapping[this.object_attr].reify().constructor == object_model &&
                        mapping[this.object_attr].id == binding.instance.id))
                && (!option_model
                    || mapping[this.option_attr].reify() instanceof option_model));
      }

    , filter_and_insert_instances_from_mappings: function(binding, mappings) {
        var self = this
          , matching_mappings
          ;

        matching_mappings = can.map(can.makeArray(mappings), function(mapping) {
          if (self.is_valid_mapping(binding, mapping))
            return mapping;
        });
        return this.insert_instances_from_mappings(binding, matching_mappings);
      }

    , insert_instances_from_mappings: function(binding, mappings) {
        var self = this
          , new_results
          ;

        new_results = can.map(can.makeArray(mappings), function(mapping) {
          return self.get_result_from_mapping(binding, mapping);
        });
        this.insert_results(binding, new_results);
      }

    , remove_instance_from_mapping: function(binding, mapping) {
        var instance, result;
        if (this.is_valid_mapping(binding, mapping)) {
          instance = this.get_instance_from_mapping(binding, mapping);
          result = this.find_result_from_mapping(binding, mapping);
          if (instance)
            this.remove_instance(binding, instance, result);
        }
      }

    , get_result_from_mapping: function(binding, mapping) {
        return this.make_result({
            instance: mapping[this.option_attr].reify()
          , mappings: [{
                instance: mapping
              , mappings: [{
                    instance: true
                  , mappings: []
                  , binding: binding
                  }]
              , binding: binding
              }]
          });
      }

    , get_instance_from_mapping: function(binding, mapping) {
        return mapping[this.option_attr].reify();
      }

    , find_result_from_mapping: function(binding, mapping) {
        var result_i, mapping_i, result;
        for (result_i=0; result_i<binding.list.length; result_i++) {
          result = binding.list[result_i];
          for (mapping_i=0; mapping_i < result.mappings.length; mapping_i++) {
            mapping_result = result.mappings[mapping_i];
            if (mapping_result.instance === mapping)
              return mapping_result;
          }
        }
      }

    , _refresh_stubs: function(binding) {
        var self = this
          , model = CMS.Models[this.model_name]
          , refresh_queue = new RefreshQueue()
          , object_join_attr = this.object_join_attr || model.table_plural
          ;

        // These properties only exist if the user has read access
        if (binding.instance[object_join_attr]) {
          can.each(binding.instance[object_join_attr].reify(), function(mapping) {
            refresh_queue.enqueue(mapping);
          });
        }

        return refresh_queue.trigger()
          .then(this.proxy("filter_for_valid_mappings", binding))
          .then(this.proxy("insert_instances_from_mappings", binding));
      }

    , filter_for_valid_mappings: function(binding, mappings) {
        // Remove incomplete mappings, including those not in our context
        //   (which the server refused to provide).
        var i
          , valid_mappings = [];

        for (i=0; i<mappings.length; i++) {
          if (mappings[i][this.option_attr])
            valid_mappings.push(mappings[i]);
        }
        return valid_mappings;
      }
  });

  /*  DirectListLoader
   *  - handles direct relationships / one-to-many relationships
   *
   *  - listens to:
   *      - model.created
   *      - model.destroyed
   *      - not implemented:
   *        - instance.change(object_attr)
   */
  GGRC.ListLoaders.BaseListLoader("GGRC.ListLoaders.DirectListLoader", {
  }, {
      init: function(model_name, object_attr) {
        this._super();

        this.model_name = model_name;
        this.object_attr = object_attr;
      }

    , init_listeners: function(binding) {
        var self = this
          , model = CMS.Models[this.model_name]
          ;

        model.bind("created", function(ev, mapping) {
          if (mapping instanceof model)
            self.filter_and_insert_instances_from_mappings(binding, [mapping]);
        });

        model.bind("destroyed", function(ev, mapping) {
          if (mapping instanceof model)
            self.remove_instance_from_mapping(binding, mapping);
        });

        model.bind("orphaned", function(ev, mapping) {
          if (mapping instanceof model)
            self.remove_instance_from_mapping(binding, mapping);
        });
      }

    , is_valid_mapping: function(binding, mapping) {
        var model = CMS.Models[this.model_name]
          , object_model = binding.instance.constructor
          ;

        return (mapping instanceof model
                && mapping[this.object_attr]
                && (mapping[this.object_attr].reify() === binding.instance
                    || (mapping[this.object_attr].reify().constructor == object_model &&
                        mapping[this.object_attr].id == binding.instance.id)));
      }

    , filter_and_insert_instances_from_mappings: function(binding, mappings) {
        var self = this
          , matching_mappings
          ;

        matching_mappings = can.map(can.makeArray(mappings), function(mapping) {
          if (self.is_valid_mapping(binding, mapping))
            return mapping;
        });
        return this.insert_instances_from_mappings(binding, matching_mappings);
      }

    , insert_instances_from_mappings: function(binding, mappings) {
        var self = this
          , new_results
          ;

        new_results = can.map(can.makeArray(mappings), function(mapping) {
          return self.get_result_from_mapping(binding, mapping);
        });
        this.insert_results(binding, new_results);
      }

    , remove_instance_from_mapping: function(binding, mapping) {
        var instance;
        if (this.is_valid_mapping(binding, mapping)) {
          instance = this.get_instance_from_mapping(binding, mapping);
          result = this.find_result_from_mapping(binding, mapping);
          if (instance)
            this.remove_instance(binding, instance, result);
        }
      }

    , get_result_from_mapping: function(binding, mapping) {
        return this.make_result({
            instance: mapping
          , mappings: [{
                instance: true
              , mappings: []
              , binding: binding
              }]
          , binding: binding
          });
      }

    , get_instance_from_mapping: function(binding, mapping) {
        return mapping;
      }

    , find_result_from_mapping: function(binding, mapping) {
        var result_i, mapping_i, result;
        for (result_i=0; result_i<binding.list.length; result_i++) {
          result = binding.list[result_i];
          if (result.instance === mapping)
            // DirectListLoader can't have multiple mappings
            return result.mappings[0];
        }
      }

    , _refresh_stubs: function(binding) {
        var model = CMS.Models[this.model_name]
          , object_join_attr = this.object_join_attr || model.table_plural
          , mappings = binding.instance[object_join_attr] && binding.instance[object_join_attr].reify();
          ;

        this.insert_instances_from_mappings(binding, mappings);
      }
  });

  /*  IndirectListLoader
   *  - handles indirect relationships 
   *  (zero-to-many, no local join but has a direct mapping in another object)
   *
   *  - listens to:
   *      - model.created
   *      - model.destroyed
   *      - not implemented:
   *        - instance.change(object_attr)
   */
  GGRC.ListLoaders.BaseListLoader("GGRC.ListLoaders.IndirectListLoader", {
  }, {
      init: function(model_name, object_attr) {
        this._super();

        this.model_name = model_name;
        this.object_attr = object_attr;
      }

    , init_listeners: function(binding) {
        var self = this
          , model = CMS.Models[this.model_name]
          ;

        model.bind("created", function(ev, mapping) {
          if (mapping instanceof model)
            self.filter_and_insert_instances_from_mappings(binding, [mapping]);
        });

        model.bind("destroyed", function(ev, mapping) {
          if (mapping instanceof model)
            self.remove_instance_from_mapping(binding, mapping);
        });

        model.bind("orphaned", function(ev, mapping) {
          if (mapping instanceof model)
            self.remove_instance_from_mapping(binding, mapping);
        });
      }

    , is_valid_mapping: function(binding, mapping) {
        var model = CMS.Models[this.model_name]
          , object_model = binding.instance.constructor
          ;

        return (mapping instanceof model
                && mapping[this.object_attr]
                && (mapping[this.object_attr].reify() === binding.instance
                    || (mapping[this.object_attr].reify().constructor == object_model &&
                        mapping[this.object_attr].id == binding.instance.id)));
      }

    , filter_and_insert_instances_from_mappings: function(binding, mappings) {
        var self = this
          , matching_mappings
          ;

        matching_mappings = can.map(can.makeArray(mappings), function(mapping) {
          if (self.is_valid_mapping(binding, mapping))
            return mapping;
        });
        return this.insert_instances_from_mappings(binding, matching_mappings);
      }

    , insert_instances_from_mappings: function(binding, mappings) {
        var self = this
          , new_results
          ;

        new_results = can.map(can.makeArray(mappings), function(mapping) {
          return self.get_result_from_mapping(binding, mapping);
        });
        this.insert_results(binding, new_results);
      }

    , remove_instance_from_mapping: function(binding, mapping) {
        var instance;
        if (this.is_valid_mapping(binding, mapping)) {
          instance = this.get_instance_from_mapping(binding, mapping);
          result = this.find_result_from_mapping(binding, mapping);
          if (instance)
            this.remove_instance(binding, instance, result);
        }
      }

    , get_result_from_mapping: function(binding, mapping) {
        return this.make_result({
            instance: mapping
          , mappings: [{
                instance: true
              , mappings: []
              , binding: binding
              }]
          , binding: binding
          });
      }

    , get_instance_from_mapping: function(binding, mapping) {
        return mapping;
      }

    , find_result_from_mapping: function(binding, mapping) {
        var result_i, mapping_i, result;
        for (result_i=0; result_i<binding.list.length; result_i++) {
          result = binding.list[result_i];
          if (result.instance === mapping)
            // DirectListLoader can't have multiple mappings
            return result.mappings[0];
        }
      }

    , _refresh_stubs: function(binding) {
        var model = CMS.Models[this.model_name]
          , object_join_attr = ('indirect_' + (this.object_join_attr || model.table_plural))
          , mappings = binding.instance[object_join_attr] && binding.instance[object_join_attr].reify()
          , params = {}
          , object_attr = this.object_attr + (this.object_attr !== 'context' && model.attributes[this.object_attr].indexOf('stubs') > -1 ?  '.id' : '_id')
          , self = this
          ;
        params[object_attr] = this.object_attr === 'context' ? binding.instance.context && binding.instance.context.id : binding.instance.id; 
        if (mappings || !params[object_attr]) {
          this.insert_instances_from_mappings(binding, mappings);
          return new $.Deferred().resolve(mappings);
        }
        else {
          return model.findAll(params).done(function(mappings) {
            binding.instance.attr(object_join_attr, mappings);
            self.insert_instances_from_mappings(binding, mappings.reify());
          });
        }
      }

    , refresh_list: function() {
        return this._refresh_stubs(binding);
      }
  });

  /*  SearchListLoader
   *  - handles search relationships 
   *
   *  - listens to:
   *      - model.created
   *      - model.destroyed
   *      - not implemented:
   *        - instance.change(object_attr)
   */

  GGRC.ListLoaders.BaseListLoader("GGRC.ListLoaders.SearchListLoader", {
  }, {
      init: function(term, types, params) {
        this._super();

        this.term = term || '';
        this.types = types;
        this.params = params || {};
      }

    , init_listeners: function(binding) {
      }

    , is_valid_mapping: function(binding, mapping) {
        return true;
      }

    , filter_and_insert_instances_from_mappings: function(binding, mappings) {
        var self = this
          , matching_mappings
          ;

        matching_mappings = can.map(can.makeArray(mappings), function(mapping) {
          if (self.is_valid_mapping(binding, mapping))
            return mapping;
        });
        return this.insert_instances_from_mappings(binding, matching_mappings);
      }

    , insert_instances_from_mappings: function(binding, mappings) {
        var self = this
          , new_results
          ;

        new_results = can.map(can.makeArray(mappings), function(mapping) {
          return self.get_result_from_mapping(binding, mapping);
        });
        this.insert_results(binding, new_results);
      }

    , remove_instance_from_mapping: function(binding, mapping) {
        var instance;
        if (this.is_valid_mapping(binding, mapping)) {
          instance = this.get_instance_from_mapping(binding, mapping);
          result = this.find_result_from_mapping(binding, mapping);
          if (instance)
            this.remove_instance(binding, instance, result);
        }
      }

    , get_result_from_mapping: function(binding, mapping) {
        return this.make_result({
            instance: mapping
          , mappings: [{
                instance: true
              , mappings: []
              , binding: binding
              }]
          , binding: binding
          });
      }

    , get_instance_from_mapping: function(binding, mapping) {
        return mapping;
      }

    , find_result_from_mapping: function(binding, mapping) {
        var result_i, mapping_i, result;
        for (result_i=0; result_i<binding.list.length; result_i++) {
          result = binding.list[result_i];
          if (result.instance === mapping)
            // DirectListLoader can't have multiple mappings
            return result.mappings[0];
        }
      }

    , _refresh_stubs: function(binding) {
        var object_join_attr = ('search_' + (this.object_join_attr || binding.instance.constructor.table_plural))
          , mappings = binding.instance[object_join_attr] && binding.instance[object_join_attr].reify()
          , params = can.extend({}, this.params)
          , self = this
          ;

        if (mappings) {
          this.insert_instances_from_mappings(binding, mappings);
          return new $.Deferred().resolve(mappings);
        }
        else {
          for (var prop in params) {
            if (params[prop] && binding.instance[params[prop]]) {
              params[prop] = binding.instance[params[prop]];
            }
          }
          return GGRC.Models.Search.search_for_types(this.term, this.types, params).pipe(function(mappings) {
            can.each(mappings.entries, function(entry, i) {
              var _class = (can.getObject("CMS.Models." + entry.type) || can.getObject("GGRC.Models." + entry.type));
              mappings.entries[i] = new _class({ id: entry.id });
            });

            binding.instance.attr(object_join_attr, mappings.entries);
            self.insert_instances_from_mappings(binding, mappings.entries.reify());
            return mappings.entries;
          });
        }
      }

    , refresh_list: function() {
        return this._refresh_stubs(binding);
      }
  });

  GGRC.ListLoaders.BaseListLoader("GGRC.ListLoaders.ReifyingListLoader", {
  }, {
      init: function(source) {
        this._super();

        if (source instanceof GGRC.ListLoaders.BaseListLoader)
          this.source = source;
        else if (source instanceof GGRC.ListLoaders.ListBinding)
          this.source_binding = source;
        else
          throw new Error("Invalid source:", source);
      }

    , insert_from_source_binding: function(binding, results, index) {
        var self = this
          , refresh_queue = new RefreshQueue()
          , new_results = []
          ;

        can.each(results, function(result) {
          refresh_queue.enqueue(result.instance);
          new_results.push(self.make_result(result.instance, [result], binding));
        });
        refresh_queue.trigger().then(function() {
          self.insert_results(binding, new_results);
        });
      }

    , init_listeners: function(binding) {
        var self = this;

        if (this.source_binding)
          binding.source_binding = this.source_binding;
        else
          binding.source_binding = binding.instance.get_binding(this.source);

        this.insert_from_source_binding(binding, binding.source_binding.list, 0);

        binding.source_binding.list.bind("add", function(ev, results, index) {
          self.insert_from_source_binding(binding, results, index);
        });

        binding.source_binding.list.bind("remove", function(ev, results, index) {
          can.each(results, function(result) {
            self.remove_instance(binding, result.instance, result);
          });
        });
      }

    , _refresh_stubs: function(binding) {
        return binding.source_binding.refresh_stubs(binding);
      }
  });
})(GGRC, can);<|MERGE_RESOLUTION|>--- conflicted
+++ resolved
@@ -637,7 +637,6 @@
       }
   });
 
-<<<<<<< HEAD
   GGRC.ListLoaders.BaseListLoader("GGRC.ListLoaders.FirstElementLoader", {
   }, {
 
@@ -668,7 +667,11 @@
         return binding.source_binding.refresh_stubs()
           .then(function(results) {
             var matching_results = results[0];
-=======
+            self.insert_results(binding, matching_results);
+          });
+      }
+  });
+
   GGRC.ListLoaders.StubFilteredListLoader("GGRC.ListLoaders.CustomFilteredListLoader", {
   }, {
       _refresh_stubs: function(binding) {
@@ -682,7 +685,6 @@
               if (self.filter_fn(result))
                 return self.make_result(result.instance, [result], binding);
             });
->>>>>>> cf961a08
             self.insert_results(binding, matching_results);
           });
       }

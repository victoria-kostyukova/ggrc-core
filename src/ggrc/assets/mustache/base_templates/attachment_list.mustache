--- conflicted
+++ resolved
@@ -5,63 +5,12 @@
     Maintained By: ivan@reciprocitylabs.com
 }}
 
-<<<<<<< HEAD
-  <ul
-    class="attachment-list"
-    data-update-count="{{update_count}}"
-    data-disable-lazy-loading="true"
-    {{data 'options'}}
-    {{ (el) -> el.cms_controllers_tree_view(el.data('options')).control("tree_view").display() }}
-    data-info-controller="true">
-  </ul>
-
-  {{#is_allowed 'update' instance context='for'}}
-    {{#with_mapping 'extended_folders' instance}}
-    {{#defer 'extended_folders' instance.extended_folders allow_fail=true}}
-      {{#if extended_folders.0.computed_errors}}
-        <small class="error-inline">
-          <strong>Warning:</strong> You need permission to upload files to
-          the Audit evidence folder.
-          <a href="https://drive.google.com/folderview?id={{extended_folders.0.instance.id}}&amp;usp=sharing#"
-          >Request access</a>.
-        </small>
-      {{else}}
-        <div class="oneline">
-          {{#if extended_folders.length}}
-            {{#if_in instance.status "Open,Final,Verified"}}
-              <ggrc-gdrive-picker-launcher
-                instance="instance"
-                link_text="Attach evidence"
-                click_event="trigger_upload_parent"
-                verify_event="true"
-                modal_description='You are about to move request from "{{instance.status}}" to "In Progress" - are you sure about that?'
-                modal_title='Confirm moving Request back to "In Progress"'
-                modal_button='Confirm'
-                >
-              </ggrc-gdrive-picker-launcher>
-            {{else}}
-              <ggrc-gdrive-picker-launcher
-                instance="instance"
-                link_text="Attach evidence"
-                click_event="trigger_upload_parent">
-              </ggrc-gdrive-picker-launcher>
-            {{/if_in}}
-          {{else}}
-            <small class="error-inline">
-              <strong>Warning:</strong> The corresponding Audit's evidence folder
-              is not set. Please select a folder before uploading evidence files.
-            </small>
-          {{/if}}
-        </div>
-      {{/need_permission}}
-=======
 <mapping-tree-view
   parent-instance="instance"
   mapping="instance.class.info_pane_options.evidence.mapping"
   item-template="instance.class.info_pane_options.evidence.show_view"
 >
 </mapping-tree-view>
->>>>>>> 45ecfc49
 
 {{#is_allowed 'update' instance context='for'}}
   {{#with_mapping 'extended_folders' instance}}
@@ -74,19 +23,26 @@
         >Request access</a>.
       </small>
     {{else}}
-<<<<<<< HEAD
-      <div {{attach_spinner '{ "radius": 3, "length": 3, "width": 2 }' 'display:inline-block; top: -5px; margin-left: 5px;' }}></div>
-    {{/defer}}
-    {{/with_mapping}}
-  {{/is_allowed}}
-=======
       <div class="oneline">
         {{#if extended_folders.length}}
-          <ggrc-gdrive-picker-launcher
-            instance="instance"
-            link_text="Attach evidence"
-            click_event="trigger_upload_parent">
-          </ggrc-gdrive-picker-launcher>
+          {{#if_in instance.status "Open,Final,Verified"}}
+            <ggrc-gdrive-picker-launcher
+              instance="instance"
+              link_text="Attach evidence"
+              click_event="trigger_upload_parent"
+              verify_event="true"
+              modal_description='You are about to move request from "{{instance.status}}" to "In Progress" - are you sure about that?'
+              modal_title='Confirm moving Request back to "In Progress"'
+              modal_button='Confirm'
+              >
+            </ggrc-gdrive-picker-launcher>
+          {{else}}
+            <ggrc-gdrive-picker-launcher
+              instance="instance"
+              link_text="Attach evidence"
+              click_event="trigger_upload_parent">
+            </ggrc-gdrive-picker-launcher>
+          {{/if_in}}
         {{else}}
           <small class="error-inline">
             <strong>Warning:</strong> The corresponding Audit's evidence folder
@@ -95,8 +51,6 @@
         {{/if}}
       </div>
     {{/need_permission}}
->>>>>>> 45ecfc49
-
   {{else}}
     <div {{attach_spinner '{ "radius": 3, "length": 3, "width": 2 }' 'display:inline-block; top: -5px; margin-left: 5px;' }}></div>
   {{/defer}}

{{!div class="modal-body"}}
{{#instance}}
<form action="javascript://">
  <div class="row-fluid">
    <div class="span9">
      <label>
        Response
        <span class="required">*</span>
      </label>
      <div class="wysiwyg-area">
          <textarea id="response_description" tabindex="1" class="input-block-level double wysihtml5" placeholder="Response Title" name="description" autofocus>{{{description}}}</textarea>
      </div>
    </div>
    
    {{#using contact=instance.contact}}
    {{#with_current_user_as 'current_user'}}
    <div class="span3">
      <label>
        Assignee
        <span class="required">*</span>
      </label>
      <i class="grcicon-person-green pull-left icon-field"></i>
      <div class="objective-selector">
        {{#if new_object_form}}
          {{#using request=instance.request}}
          {{#using request_assignee=request.assignee}}
            <input tabindex="3" type="text" name="contact.email" class="span10 search-icon" placeholder="Enter text to search for Assignee" data-lookup="Person" value="{{firstnonempty contact.email request_assignee.email ''}}">
            <input type="hidden" name="contact.id" value="{{firstnonempty contact.id request_assignee.id ''}}">
          {{/using}}
          {{/using}}
        {{else}}
          <input tabindex="3" type="text" name="contact.email" class="span11" data-lookup="Person" value="{{firstnonempty contact.email parent_instance.assignee.reify.email ''}}">
          <input type="hidden" name="contact.id" value="{{firstnonempty contact.id ''}}">
        {{/if}}
      </div>
    </div>
    {{/with_current_user_as}}
    {{/using}}
  </div>
  
  <div class="row-fluid">
    {{#if_instance_of instance "DocumentationResponse"}}
    <div class="span6">
      <ggrc-modal-connector
        instance="instance"
        source_mapping="documents"
        mapping="documents"
        deferred="true"
        >
        <label class="border-l">
          Documents
          <a href="javascript://" class="field-hide">hide</a>
        </label>
        {{#each list}}
        <div class="oneline">
          <a class="url" data-popover-trigger="sticky-hover" data-sticky-popover="true" data-content="{{render '/static/mustache/pbc/iframe_tooltip.mustache' url=link}}" href="{{schemed_url link}}" target="_blank">
            {{firstnonempty title link}}
          </a>
          <a href="javascript://" class="unmap" data-toggle="unmap">
            <span class="result" {{data 'result'}}></span>
            <i class="grcicon-deleted"></i>
          </a>
        </div>
        {{/each}}
        {{^list.length}}
          <span class="gray"><em>No meetings</em></span>
        {{/list.length}}
        {{^if_hooks 'DocumentationResponse.modal_connector'}}
        {{#prune_context}}
          <br>
          <div class="objective-selector">
            <div style="float:left">
              <label for="link" style="line-height:29px">Add Evidence URL: &nbsp;</label>
            </div>
            <div style="float:left"><input tabindex="3" type="text" name="link" placeholder="Enter Evidence URL here" value="{{attributes.link}}"></div>
            <input type="hidden" name="context" model="Context" value="{{instance.context.id}}">
            <div style="clear:both; height:1px">&nbsp;</div>
            <div style="float:left">
              <label for="title" style="line-height:29px">Evidence title (optional): &nbsp;</label>
            </div>
            <div style="float:left"><input tabindex="3" type="text" name="title" placeholder="Enter title here" value="{{attributes.title}}"></div>            
            <div style="clear:both">
              <a href="javascript://" class="btn btn-success {{^attributes.title}}disabled{{/attributes.title}} no-float" data-toggle="submit">Add</a>
            </div>
          </div>
        {{/prune_context}}
        {{/if_hooks}}
        {{{render_hooks 'DocumentationResponse.modal_connector'}}}
      </ggrc-modal-connector>
    </div>
    {{/if_instance_of}}

    {{#if_instance_of instance "InterviewResponse"}}
    <div class="span6">
      <ggrc-modal-connector
        instance="instance"
        source_mapping="meetings"
        mapping="meetings"
        deferred="true"
        >
        <label class="border-l">
          Meetings
          <a href="javascript://" class="field-hide">hide</a>
        </label>
        {{#each list}}
        <a class="url" data-popover-trigger="sticky-hover" data-sticky-popover="true" data-content="{{render '/static/mustache/pbc/iframe_tooltip.mustache' url=title}}" href="{{schemed_url title}}" target="_blank">
          {{title}}
        </a>
        <a href="javascript://" class="unmap" data-toggle="unmap">
          <span class="result" {{data 'result'}}></span>
          <i class="grcicon-deleted"></i>
        </a>
        {{/each}}
        {{^list.length}}
          <span class="gray"><em>No meetings</em></span>
        {{/list.length}}
        {{#prune_context}}
          <div class="objective-selector">
            <br>
            <div style="float:left">
              <label for="title" style="line-height:29px">Add Meeting URL: &nbsp;</label>
            </div>
            <div style="float:left; margin-right: 4px;"><input tabindex="3" type="text" name="title" placeholder="Enter Meeting URL here" value="{{attributes.title}}"></div>
            <input type="hidden" name="context" model="Context" value="{{instance.context.id}}">
            <input type="hidden" name="start_at" value="{{localize_datetime}}">
            <input type="hidden" name="end_at" value="{{localize_datetime}}">
            <a href="javascript://" class="btn btn-success {{^attributes.title}}disabled{{/attributes.title}} no-float" data-toggle="submit">Add</a>
          </div>
        {{/prune_context}}
      </ggrc-modal-connector>
    </div>
    {{/if_instance_of}}

    <div class="span6">
      <ggrc-modal-connector
        instance="instance"
        source_mapping="business_objects"
        deferred="true"
        >
        <label class="border-l">
          Mapped Objects
          <a href="javascript://" class="field-hide">hide</a>
        </label>
        {{#each list}}
        <div class="oneline">
          <a class="url" data-popover-trigger="sticky-hover" data-sticky-popover="true" data-content="{{render '/static/mustache/pbc/iframe_tooltip.mustache' url=link}}" href="{{schemed_url link}}" target="_blank">
            {{title}}
          </a>
          <a href="javascript://" class="unmap" data-toggle="unmap">
            <span class="result" {{data 'result'}}></span>
            <i class="grcicon-deleted"></i>
          </a>
        </div>
        {{/each}}
        {{^list.length}}
<<<<<<< HEAD
          <div class="span12">
            <em>No mapped</em>
          </div>
=======
          <span class="gray"><em>No meetings</em></span>
>>>>>>> cd3716b8
        {{/list.length}}
        {{#prune_context}}
          <div class="objective-selector">         
            <div style="clear:both">
              <br>
               <a class="section-add section-sticky"
                 href="javascript://" rel="tooltip"
                 {{#instance}}{{data 'join-object'}}{{/instance}}
                 data-placement="left"
                 data-toggle="multitype-object-modal-selector"
                 data-deferred="true"
                 data-object-source="true"
                 data-join-mapping="business_objects"
                 data-join-object-id="{{instance.id}}"
                 data-join-object-type="{{instance.class.model_singular}}"
                 {{#if_instance_of instance 'DocumentationResponse'}}data-exclude-option-types="Document"{{/if_instance_of}}
                 data-original-title="Map Object to this {{instance.class.title_singular}}">
                Map Object
              </a>
            </div>
          </div>
        {{/prune_context}}
      </ggrc-modal-connector>

    </div>
  </div>

  {{#new_object_form}}
  {{#using request=instance.request}}
  <input type="hidden" name="request.id" value="{{request.id}}">
  <input type="hidden" name="response_type" value="{{request.request_type}}">
  {{/using}}
  {{/new_object_form}}
</form>
{{/instance}}
{{!/div}}<|MERGE_RESOLUTION|>--- conflicted
+++ resolved
@@ -153,13 +153,7 @@
         </div>
         {{/each}}
         {{^list.length}}
-<<<<<<< HEAD
-          <div class="span12">
-            <em>No mapped</em>
-          </div>
-=======
-          <span class="gray"><em>No meetings</em></span>
->>>>>>> cd3716b8
+          <span class="gray"><em>No mapped objects</em></span>
         {{/list.length}}
         {{#prune_context}}
           <div class="objective-selector">         

--- conflicted
+++ resolved
@@ -107,7 +107,8 @@
       </div>
     </div><!-- tier-content end -->
 
-<<<<<<< HEAD
+  {{{render '/static/mustache/custom_attributes/info.mustache' instance=instance}}}
+
   </section>
 
   <div class="info-widget-footer">
@@ -121,57 +122,4 @@
       </small>
     </p>
   </div>
-{{/instance}}
-=======
-    {{{render '/static/mustache/base_objects/contacts.mustache' instance=instance}}}
-  
-    <div class="row-fluid">
-      <div class="span6">
-        <h6>{{model.title_singular}} URL</h6>
-        <p>
-          <a class="url" data-popover-trigger="sticky-hover" data-sticky-popover="true" href="{{schemed_url url}}" target="_blank">
-            {{url}}
-            {{{scriptwrap "render" '/static/mustache/pbc/iframe_tooltip.mustache' attr_class="popover-data-content" url=url}}}
-          </a>
-        </p>
-      </div>
-      <div class="span6">
-        <h6>Reference URL</h6>
-        <p>
-          <a class="url" data-popover-trigger="sticky-hover" data-sticky-popover="true" href="{{schemed_url reference_url}}" target="_blank">
-            {{reference_url}}
-            {{{scriptwrap "render" '/static/mustache/pbc/iframe_tooltip.mustache' attr_class="popover-data-content" url=reference_url}}}
-          </a>
-        </p>
-      </div>
-    </div>
-    <div class="row-fluid">
-      <div class="span6">
-        <h6>Notes</h6>
-        {{{firstnonempty notes '<h4 class="no-data">No notes available</h4>'}}}
-      </div>
-      <div class="span6">
-        <h6>Code</h6>
-        <p>
-          {{slug}}  
-        </p>
-      </div>
-    </div>
-    <br>
-    
-    {{{render '/static/mustache/custom_attributes/info.mustache' instance=instance}}}
-
-    <div class="info-widget-footer">
-      <p>
-        <small>
-          <em>
-            Created {{#if owners.length}}by {{#using contacts=owners}}{{#contacts}}{{{render '/static/mustache/people/popover.mustache' person=this}}}{{/contacts}}{{/using}}{{/if}} at {{date created_at}}
-            <br>
-            Modified by {{#using person=modified_by}}{{{render '/static/mustache/people/popover.mustache' person=person}}}{{/using}} on {{date updated_at}}
-          </em>
-        </small>
-      </p>
-    </div>
-  {{/instance}}
-</section>
->>>>>>> 59450a2e
+{{/instance}}
{{! transcluded via renderLive in, for example, assets/mustache/sections/tier2_content.mustache }}
{{#instance}}

  <div class="row-fluid wrap-row">
    <div class="span6">
      <h6>Title</h6>
      <h3>{{title}}</h3>
      {{#if type}}
      <p>
        {{type.title}}
      </p>
      {{/if}}
    </div>
    <div class="span6">
      <h6>State</h6>
<<<<<<< HEAD
      <span class="state-value {{#if_equals status "Draft"}}gray{{/if_equals}}">{{status}}</span>
=======
      <span class="state-value {{to_class status '_'}}">{{status}}</span>
>>>>>>> c4b6d9a3
    </div>
  </div>
  <div class="row-fluid wrap-row">
    <div class="span12">
      <h6>Description</h6>
      <div class="rtf-block">
        {{{firstnonempty description '<h4 class="no-data">No description</h4>'}}}
      </div>
    </div>
  </div>

{{/instance}}<|MERGE_RESOLUTION|>--- conflicted
+++ resolved
@@ -13,11 +13,7 @@
     </div>
     <div class="span6">
       <h6>State</h6>
-<<<<<<< HEAD
-      <span class="state-value {{#if_equals status "Draft"}}gray{{/if_equals}}">{{status}}</span>
-=======
       <span class="state-value {{to_class status '_'}}">{{status}}</span>
->>>>>>> c4b6d9a3
     </div>
   </div>
   <div class="row-fluid wrap-row">

{{!
    Copyright (C) 2015 Google Inc., authors, and contributors <see AUTHORS file>
    Licensed under http://www.apache.org/licenses/LICENSE-2.0 <see LICENSE file>
    Created By: anze@reciprocitylabs.com
    Maintained By: anze@reciprocitylabs.com
}}

<<<<<<< HEAD
{{> /static/mustache/base_objects/edit_object_link.mustache}}
<li>
  <clipboard_link title="Get permalink" notify="true" text="{{get_permalink}}" />
</li>
{{#is_info_pin}}
  {{^options.is_in_selector}}
    {{> /static/mustache/base_objects/unmap.mustache}}
  {{/options}}
  {{#if instance.viewLink}}
    {{#is_allowed "view_object_page" instance}}
      <li>
        <a href="{{instance.viewLink}}">
          <i class="grcicon-goto"></i>
          View {{instance.class.title_singular}}
        </a>
      </li>
=======
{{#if_helpers '\
   #if' is_info_pin '\
   and #is_allowed_to_map' page_instance instance '\
   or #if' is_info_pin '\
   and #if' instance.viewLink '\
   or #is_allowed' 'update' instance '\
   ' context='for'}}
<div class="details-wrap">
  <a class="btn btn-small btn-draft dropdown-toggle" href="#" data-toggle="dropdown"><i class="grcicon-setup-color"></i></a>
  <ul class="dropdown-menu" aria-labelledby="drop1" role="menu">

    {{#is_allowed 'update' instance context='for'}}
      {{> /static/mustache/base_objects/edit_object_link.mustache}}
>>>>>>> 4609a146
    {{/is_allowed}}

    {{#is_info_pin}}
      {{#is_allowed_to_map page_instance instance}}
        {{^options.is_in_selector}}
          {{> /static/mustache/base_objects/unmap.mustache}}

        {{/options}}
      {{/is_allowed_to_map}}
      {{#if instance.viewLink}}
        {{#is_allowed "view_object_page" instance}}
          <li>
            <a href="{{instance.viewLink}}">
              View {{instance.class.title_singular}}
              <i class="grcicon-goto"></i>
            </a>
          </li>
        {{/is_allowed}}
      {{/if}}
    {{/is_info_pin}}

  </ul>
</div>
{{/if_helpers}}<|MERGE_RESOLUTION|>--- conflicted
+++ resolved
@@ -5,24 +5,6 @@
     Maintained By: anze@reciprocitylabs.com
 }}
 
-<<<<<<< HEAD
-{{> /static/mustache/base_objects/edit_object_link.mustache}}
-<li>
-  <clipboard_link title="Get permalink" notify="true" text="{{get_permalink}}" />
-</li>
-{{#is_info_pin}}
-  {{^options.is_in_selector}}
-    {{> /static/mustache/base_objects/unmap.mustache}}
-  {{/options}}
-  {{#if instance.viewLink}}
-    {{#is_allowed "view_object_page" instance}}
-      <li>
-        <a href="{{instance.viewLink}}">
-          <i class="grcicon-goto"></i>
-          View {{instance.class.title_singular}}
-        </a>
-      </li>
-=======
 {{#if_helpers '\
    #if' is_info_pin '\
    and #is_allowed_to_map' page_instance instance '\
@@ -33,11 +15,12 @@
 <div class="details-wrap">
   <a class="btn btn-small btn-draft dropdown-toggle" href="#" data-toggle="dropdown"><i class="grcicon-setup-color"></i></a>
   <ul class="dropdown-menu" aria-labelledby="drop1" role="menu">
-
     {{#is_allowed 'update' instance context='for'}}
       {{> /static/mustache/base_objects/edit_object_link.mustache}}
->>>>>>> 4609a146
     {{/is_allowed}}
+    <li>
+      <clipboard_link title="Get permalink" notify="true" text="{{get_permalink}}" />
+    </li>
 
     {{#is_info_pin}}
       {{#is_allowed_to_map page_instance instance}}

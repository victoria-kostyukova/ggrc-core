--- conflicted
+++ resolved
@@ -11,14 +11,9 @@
       <div class="span9">
         <h2>
           <i class="{{widget_icon}}"></i>
-<<<<<<< HEAD
-          {{widget_name}}
+          {{{widget_name}}}
           <span class="object_count">
             {{#widget_count}}{{#count}}({{count}}{{#is_profile}}{{#global_count model.model_singular}}/{{.}}{{/global_count}}{{/is_profile}}){{/count}}{{/widget_count.count}}</span>
-=======
-          {{{widget_name}}}
-          <span class="object_count"></span>
->>>>>>> de834e5e
           <span class="explanation">{{widget_info}}</span>
         </h2>
       </div>

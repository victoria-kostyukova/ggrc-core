--- conflicted
+++ resolved
@@ -41,20 +41,11 @@
     self.handle_boolean('active', truthy_values = ['active'], no_values = [])
 
     self.handle('documents', LinkDocumentsHandler)
-<<<<<<< HEAD
     self.handle('categories', LinkCategoriesHandler, scope_id = CATEGORY_CONTROL_TYPE_ID)
     self.handle('assertions', LinkCategoriesHandler, scope_id = CATEGORY_ASSERTION_TYPE_ID)
     self.handle_text_or_html('owner', is_email=True, is_person_contact=True)
     self.handle('systems', LinkObjectControl, model_class = System)
     self.handle('processes', LinkObjectControl, model_class = Process)
-=======
-    self.handle('categories', LinkCategoriesHandler, scope_id=CATEGORY_CONTROL_TYPE_ID)
-    self.handle('assertions', LinkCategoriesHandler, scope_id=CATEGORY_ASSERTION_TYPE_ID)
-    self.handle('people_responsible', LinkPeopleHandler, role='responsible')
-    self.handle('people_accountable', LinkPeopleHandler, role='accountable')
-    self.handle('systems', LinkObjectControl, model_class=System)
-    self.handle('processes', LinkObjectControl, model_class=Process)
->>>>>>> d6a28feb
 
   def save_object(self, db_session, **options):
     if options.get('directive_id'):

--- conflicted
+++ resolved
@@ -26,11 +26,8 @@
 from ggrc.models import Relationship
 from ggrc.models import Standard
 from ggrc.models.relationship_helper import RelationshipHelper
-<<<<<<< HEAD
+from ggrc.rbac import permissions
 from ggrc.models.reflection import AttributeInfo
-=======
-from ggrc.rbac import permissions
->>>>>>> 58f95fb7
 
 
 MAPPING_PREFIX = "__mapping__:"
@@ -313,7 +310,6 @@
   def get_value(self):
     if self.unmap:
       return ""
-
     related_slugs = []
     related_ids = RelationshipHelper.get_ids_related_to(
         self.mapping_object.__name__,

--- conflicted
+++ resolved
@@ -58,22 +58,25 @@
 environment.url = '/static'
 environment.directory = os.path.join(settings.MODULE_DIR, 'static')
 
-<<<<<<< HEAD
 environment.load_path = []
-for module_load_path in module_load_paths:
-  environment.load_path.extend([
-    os.path.join(module_load_path, 'assets/javascripts'),
-    os.path.join(module_load_path, 'assets/vendor/javascripts'),
-    os.path.join(
-      module_load_path,
-      'assets/vendor/bootstrap-sass/vendor/assets/javascripts'),
-    os.path.join(
-      module_load_path, 'assets/vendor/remoteipart/vendor/assets/javascripts'),
-    os.path.join(module_load_path, 'assets/stylesheets'),
-    os.path.join(module_load_path, 'assets/vendor/stylesheets'),
-    os.path.join(module_load_path, 'assets/js_specs'),
-    ])
-=======
+
+_per_module_load_suffixes = [
+  'assets/javascripts',
+  'assets/mustache',
+  'assets/vendor/javascripts',
+  'assets/vendor/bootstrap-sass/vendor/assets/javascripts',
+  'assets/vendor/remoteipart/vendor/assets/javascripts',
+  'assets/stylesheets',
+  'assets/vendor/stylesheets',
+  'assets/js_specs',
+  ]
+
+for module_load_base in module_load_paths:
+  module_load_paths = [
+      os.path.join(module_load_base, load_suffix)
+        for load_suffix in _per_module_load_suffixes]
+  environment.load_path.extend(module_load_paths)
+
 from webassets.filter.jst import JSTemplateFilter
 class MustacheFilter(JSTemplateFilter):
   """
@@ -99,18 +102,6 @@
       out.write("= '{template}';\n"
           .format(template=contents))
 
-environment.load_path = [
-  'assets/javascripts',
-  'assets/mustache',
-  'assets/vendor/javascripts',
-  'assets/vendor/bootstrap-sass/vendor/assets/javascripts',
-  'assets/vendor/remoteipart/vendor/assets/javascripts',
-  'assets/stylesheets',
-  'assets/vendor/stylesheets',
-  'assets/js_specs',
-  ]
->>>>>>> 8bbe410d
-
 environment.register("dashboard-js", webassets.Bundle(
   *asset_paths['dashboard-js-files'],
   #filters='jsmin',

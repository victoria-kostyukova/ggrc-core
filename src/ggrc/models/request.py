# Copyright (C) 2013 Google Inc., authors, and contributors <see AUTHORS file>
# Licensed under http://www.apache.org/licenses/LICENSE-2.0 <see LICENSE file>
# Created By: dan@reciprocitylabs.com
# Maintained By: urban@reciprocitylabs.com

"""A module for Request object"""

# pylint: disable=fixme

from sqlalchemy import orm

from ggrc import db
from ggrc.models import audit
from ggrc.models import reflection
from ggrc.models.mixins_assignable import Assignable
from ggrc.models.mixin_autostatuschangable import AutoStatusChangable
from ggrc.models.mixins import Base
from ggrc.models.mixins import CustomAttributable
from ggrc.models.mixins import Described
from ggrc.models.mixins import FinishedDate
from ggrc.models.mixins import Slugged
from ggrc.models.mixins import Titled
from ggrc.models.mixins import VerifiedDate
from ggrc.models.mixins import deferred
from ggrc.models.object_document import Documentable
from ggrc.models.object_person import Personable
from ggrc.models import relationship


class Request(AutoStatusChangable, Assignable, Documentable, Personable,
              CustomAttributable, relationship.Relatable, Titled, Slugged,
              Described, FinishedDate, VerifiedDate, Base, db.Model):
  """Class representing Requests.

  Request is an object representing a request from a Requester to Assignee
  to provide feedback, evidence or attachment in the form of comments,
  documents or URLs that (if specified) Verifier has to approve of
  before Request is considered finished.
  """
  __tablename__ = 'requests'
  _title_uniqueness = False

  VALID_TYPES = (u'documentation', u'interview')

  START_STATE = {u'Open'}
  PROGRESS_STATE = {u'In Progress'}
  DONE_STATE = {u'Finished'}
  END_STATES = {u'Verified', u'Final'}

  NOT_DONE_STATES = START_STATE | PROGRESS_STATE
  DONE_STATES = DONE_STATE | END_STATES
  VALID_STATES = tuple(NOT_DONE_STATES | DONE_STATES)
  ASSIGNEE_TYPES = (u'Assignee', u'Requester', u'Verifier')

  FIRST_CLASS_EDIT = START_STATE | END_STATES
  ASSIGNABLE_EDIT = END_STATES

  # TODO Remove requestor and requestor_id on database cleanup
  requestor_id = db.Column(db.Integer, db.ForeignKey('people.id'))
  requestor = db.relationship('Person', foreign_keys=[requestor_id])

  # TODO Remove request_type on database cleanup
  request_type = deferred(db.Column(db.Enum(*VALID_TYPES), nullable=False),
                          'Request')
  # TODO Make status via Stateful Mixin
<<<<<<< HEAD
  status = deferred(db.Column(db.Enum(*VALID_STATES), nullable=False),
                    'Request')
  start_date = deferred(db.Column(db.Date, nullable=False), 'Request')
  end_date = deferred(db.Column(db.Date, nullable=False), 'Request')
=======
  status = deferred(db.Column(db.Enum(*VALID_STATES), nullable=False,
                              default=tuple(START_STATE)[0]), 'Request')
  requested_on = deferred(db.Column(db.Date, nullable=False), 'Request')
  due_on = deferred(db.Column(db.Date, nullable=False), 'Request')
>>>>>>> 7117e795
  # TODO Remove audit_id audit_object_id on database cleanup
  audit_id = db.Column(db.Integer, db.ForeignKey('audits.id'), nullable=True)
  audit_object_id = db.Column(db.Integer, db.ForeignKey('audit_objects.id'),
                              nullable=True)
  gdrive_upload_path = deferred(db.Column(db.String, nullable=True),
                                'Request')
  # TODO Remove test and notes columns on database cleanup
  test = deferred(db.Column(db.Text, nullable=True), 'Request')
  notes = deferred(db.Column(db.Text, nullable=True), 'Request')
  # TODO Remove responses on database cleanup
  responses = db.relationship('Response', backref='request',
                              cascade='all, delete-orphan')

  _publish_attrs = [
      'requestor',
      'request_type',
      'gdrive_upload_path',
      'start_date',
      'end_date',
      'status',
      'audit',
      'test',
      'notes',
      'title',
      'description'
  ]

  _tracked_attrs = ((set(_publish_attrs) | {'slug'}) -
                    {'status'})

  _sanitize_html = [
      'gdrive_upload_path',
      'test',
      'notes',
      'description',
      'title'
  ]

  _aliases = {
      "request_audit": {
          "display_name": "Audit",
          "filter_by": "_filter_by_request_audit",
          "mandatory": True,
      },
      "end_date": "Due On",
      "notes": "Notes",
      "request_type": "Request Type",
      "start_date": "Starts On",
      "status": {
          "display_name": "Status",
          "handler_key": "request_status",
      },
      "test": "Test",
      "related_assignees": {
          "display_name": "Assignee",
          "mandatory": True,
          "filter_by": "_filter_by_related_assignees",
          "type": reflection.AttributeInfo.Type.MAPPING,
      },
      "related_requesters": {
          "display_name": "Requester",
          "mandatory": True,
          "filter_by": "_filter_by_related_requesters",
          "type": reflection.AttributeInfo.Type.MAPPING,
      },
      "related_verifiers": {
          "display_name": "Verifier",
          "filter_by": "_filter_by_related_verifiers",
          "type": reflection.AttributeInfo.Type.MAPPING,
      },
  }

  def _display_name(self):
    # pylint: disable=unsubscriptable-object
    if len(self.title) > 32:
      display_string = self.description[:32] + u'...'
    elif self.title:
      display_string = self.title
    elif len(self.description) > 32:
      display_string = self.description[:32] + u'...'
    else:
      display_string = self.description
    return u'Request with id {0} "{1}" for Audit "{2}"'.format(
        self.id,
        display_string,
        self.audit.display_name
    )

  @classmethod
  def eager_query(cls):
    query = super(Request, cls).eager_query()
    return query.options(
        orm.joinedload('audit'),
        orm.subqueryload('responses'))

  @classmethod
  def _filter_by_related_assignees(cls, predicate):
    return cls._get_relate_filter(predicate, "Assignee")

  @classmethod
  def _filter_by_related_requesters(cls, predicate):
    return cls._get_relate_filter(predicate, "Requester")

  @classmethod
  def _filter_by_related_verifiers(cls, predicate):
    return cls._get_relate_filter(predicate, "Verifier")

  @classmethod
  def _filter_by_request_audit(cls, predicate):
    return cls.query.filter(
        (audit.Audit.id == cls.audit_id) &
        (predicate(audit.Audit.slug) | predicate(audit.Audit.title))
    ).exists()

  @classmethod
  def default_request_type(cls):
<<<<<<< HEAD
    return cls.VALID_TYPES[0]


def _date_has_changes(attr):
  """Date fields are always interpreted as changed because incoming data is
    of type datetime.datetime, while database field has type datetime.date.
    This function normalises this and performs the correct check.
  """
  if not attr.history.added or not attr.history.deleted:
    return False
  added, deleted = attr.history.added[0], attr.history.deleted[0]
  if isinstance(added, datetime.datetime):
    added = added.date()
  return added != deleted


@Resource.model_put.connect_via(Request)
def handle_request_put(sender, obj=None, src=None, service=None):
  all_attrs = set(Request._publish_attrs)
  non_tracked_attrs = {'status'}
  tracked_date_attrs = {'start_date', 'end_date'}
  tracked_attrs = all_attrs - non_tracked_attrs - tracked_date_attrs
  has_changes = False

  if any(getattr(inspect(obj).attrs, attr).history.has_changes()
         for attr in tracked_attrs):
    has_changes = True

  if any(_date_has_changes(getattr(inspect(obj).attrs, attr))
         for attr in tracked_date_attrs):
    has_changes = True

  if has_changes and obj.status in {"Open", "Final", "Verified"}:
    obj.status = "In Progress"


@Resource.model_posted.connect_via(relationship.Relationship)
def handle_relationship_post(sender, obj=None, src=None, service=None):
  has_changes = False
  if "Request" in (obj.source.type, obj.destination.type):
    if obj.source.type == "Request":
      req = obj.source
    else:
      req = obj.destination

    if "Document" in (obj.source.type, obj.destination.type):
      # This captures the "Add URL" event
      has_changes = True

    if "Person" in (obj.source.type, obj.destination.type):
      # This captures assignable addition
      history = inspect(obj).attrs.relationship_attrs.history
      if history.has_changes() and req.status in {"Final", "Verified"}:
        has_changes = True

    if has_changes and req.status in {"Open", "Final", "Verified"}:
      req.status = "In Progress"
      db.session.add(req)


@Resource.model_posted.connect_via(ObjectDocument)
def handle_objectdocument_post(sender, obj=None, src=None, service=None):
  # This captures "Attach Evidence" event
  if obj.documentable.type == "Request":
    req = obj.documentable
    if req.status in {"Open", "Final", "Verified"}:
      req.status = "In Progress"
      db.session.add(req)
=======
    return cls.VALID_TYPES[0]
>>>>>>> 7117e795
<|MERGE_RESOLUTION|>--- conflicted
+++ resolved
@@ -12,7 +12,7 @@
 from ggrc import db
 from ggrc.models import audit
 from ggrc.models import reflection
-from ggrc.models.mixins_assignable import Assignable
+from ggrc.models import relationship
 from ggrc.models.mixin_autostatuschangable import AutoStatusChangable
 from ggrc.models.mixins import Base
 from ggrc.models.mixins import CustomAttributable
@@ -22,9 +22,9 @@
 from ggrc.models.mixins import Titled
 from ggrc.models.mixins import VerifiedDate
 from ggrc.models.mixins import deferred
+from ggrc.models.mixins_assignable import Assignable
 from ggrc.models.object_document import Documentable
 from ggrc.models.object_person import Personable
-from ggrc.models import relationship
 
 
 class Request(AutoStatusChangable, Assignable, Documentable, Personable,
@@ -63,17 +63,10 @@
   request_type = deferred(db.Column(db.Enum(*VALID_TYPES), nullable=False),
                           'Request')
   # TODO Make status via Stateful Mixin
-<<<<<<< HEAD
-  status = deferred(db.Column(db.Enum(*VALID_STATES), nullable=False),
-                    'Request')
-  start_date = deferred(db.Column(db.Date, nullable=False), 'Request')
-  end_date = deferred(db.Column(db.Date, nullable=False), 'Request')
-=======
   status = deferred(db.Column(db.Enum(*VALID_STATES), nullable=False,
                               default=tuple(START_STATE)[0]), 'Request')
   requested_on = deferred(db.Column(db.Date, nullable=False), 'Request')
   due_on = deferred(db.Column(db.Date, nullable=False), 'Request')
->>>>>>> 7117e795
   # TODO Remove audit_id audit_object_id on database cleanup
   audit_id = db.Column(db.Integer, db.ForeignKey('audits.id'), nullable=True)
   audit_object_id = db.Column(db.Integer, db.ForeignKey('audit_objects.id'),
@@ -190,75 +183,4 @@
 
   @classmethod
   def default_request_type(cls):
-<<<<<<< HEAD
-    return cls.VALID_TYPES[0]
-
-
-def _date_has_changes(attr):
-  """Date fields are always interpreted as changed because incoming data is
-    of type datetime.datetime, while database field has type datetime.date.
-    This function normalises this and performs the correct check.
-  """
-  if not attr.history.added or not attr.history.deleted:
-    return False
-  added, deleted = attr.history.added[0], attr.history.deleted[0]
-  if isinstance(added, datetime.datetime):
-    added = added.date()
-  return added != deleted
-
-
-@Resource.model_put.connect_via(Request)
-def handle_request_put(sender, obj=None, src=None, service=None):
-  all_attrs = set(Request._publish_attrs)
-  non_tracked_attrs = {'status'}
-  tracked_date_attrs = {'start_date', 'end_date'}
-  tracked_attrs = all_attrs - non_tracked_attrs - tracked_date_attrs
-  has_changes = False
-
-  if any(getattr(inspect(obj).attrs, attr).history.has_changes()
-         for attr in tracked_attrs):
-    has_changes = True
-
-  if any(_date_has_changes(getattr(inspect(obj).attrs, attr))
-         for attr in tracked_date_attrs):
-    has_changes = True
-
-  if has_changes and obj.status in {"Open", "Final", "Verified"}:
-    obj.status = "In Progress"
-
-
-@Resource.model_posted.connect_via(relationship.Relationship)
-def handle_relationship_post(sender, obj=None, src=None, service=None):
-  has_changes = False
-  if "Request" in (obj.source.type, obj.destination.type):
-    if obj.source.type == "Request":
-      req = obj.source
-    else:
-      req = obj.destination
-
-    if "Document" in (obj.source.type, obj.destination.type):
-      # This captures the "Add URL" event
-      has_changes = True
-
-    if "Person" in (obj.source.type, obj.destination.type):
-      # This captures assignable addition
-      history = inspect(obj).attrs.relationship_attrs.history
-      if history.has_changes() and req.status in {"Final", "Verified"}:
-        has_changes = True
-
-    if has_changes and req.status in {"Open", "Final", "Verified"}:
-      req.status = "In Progress"
-      db.session.add(req)
-
-
-@Resource.model_posted.connect_via(ObjectDocument)
-def handle_objectdocument_post(sender, obj=None, src=None, service=None):
-  # This captures "Attach Evidence" event
-  if obj.documentable.type == "Request":
-    req = obj.documentable
-    if req.status in {"Open", "Final", "Verified"}:
-      req.status = "In Progress"
-      db.session.add(req)
-=======
-    return cls.VALID_TYPES[0]
->>>>>>> 7117e795
+    return cls.VALID_TYPES[0]
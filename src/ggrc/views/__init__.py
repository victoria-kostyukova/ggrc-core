# Copyright (C) 2013 Google Inc., authors, and contributors <see AUTHORS file>
# Licensed under http://www.apache.org/licenses/LICENSE-2.0 <see LICENSE file>
# Created By: dan@reciprocitylabs.com
# Maintained By: dan@reciprocitylabs.com

import json
from collections import namedtuple
from flask import request, flash, session
from flask.views import View
from ggrc.app import app
from ggrc.rbac import permissions
from ggrc.login import get_current_user
from ggrc.utils import as_json
from ggrc.builder.json import publish
from werkzeug.exceptions import Forbidden
from . import filters
from .common import BaseObjectView, RedirectedPolymorphView
from .tooltip import TooltipView

"""ggrc.views
Handle non-RESTful views, e.g. routes which return HTML rather than JSON
"""

def get_permissions_json():
  permissions.permissions_for(permissions.get_user())
  return json.dumps(session['permissions'])

def get_current_user_json():
  current_user = get_current_user()
  return as_json(current_user.log_json())

@app.context_processor
def base_context():
  from ggrc.models import get_model
  return dict(
      get_model=get_model,
      permissions_json=get_permissions_json,
      permissions=permissions,
      current_user_json=get_current_user_json,
      )

from flask import render_template

# Actual HTML-producing routes
#

@app.route("/")
def index():
  """The initial entry point of the app
  """
  return render_template("welcome/index.haml")

from ggrc.login import login_required

@app.route("/dashboard")
@login_required
def dashboard():
  """The dashboard page
  """
  return render_template("dashboard/index.haml")

def generate_query_chunks(query):
  CHUNK_SIZE = 100
  count = query.count()
  for offset in range(0, count, CHUNK_SIZE):
    yield query.order_by('id').limit(CHUNK_SIZE).offset(offset).all()

@app.route("/admin/reindex", methods=["POST"])
@login_required
def admin_reindex():
  """Simple re-index of all indexable objects
  """
  if not permissions.is_allowed_read("/admin", 1):
    raise Forbidden()

  from ggrc.fulltext import get_indexer
  from ggrc.fulltext.recordbuilder import fts_record_for

  indexer = get_indexer()
  indexer.delete_all_records(False)

  from ggrc.models import all_models
  from ggrc.app import db

  # Find all models then remove base classes
  models = set(all_models.all_models) -\
      set([all_models.Directive, all_models.SystemOrProcess])
  for model in models:
    mapper_class = model._sa_class_manager.mapper.base_mapper.class_
    query = model.query.options(
        db.undefer_group(mapper_class.__name__+'_complete'),
        )
    for query_chunk in generate_query_chunks(query):
      for instance in query_chunk:
        indexer.create_record(fts_record_for(instance), False)
      db.session.commit()

  return app.make_response((
    'success', 200, [('Content-Type', 'text/html')]))

@app.route("/admin")
@login_required
def admin():
  """The admin dashboard page
  """
  if not permissions.is_allowed_read("/admin", 1):
    raise Forbidden()
  return render_template("admin/index.haml")

@app.route("/design")
@login_required
def styleguide():
  """The style guide page
  """
  return render_template("styleguide/styleguide.haml")

def allowed_file(filename):
  return filename.rsplit('.',1)[1] == 'csv'

ADMIN_KIND_TEMPLATES = {
  "processes": "Process_Import_Template.csv",
  "systems": "System_Import_Template.csv",
  "admin": "People_Import_Template.csv",
}

@app.route("/<admin_kind>/import_template", methods=['GET'])
def process_import_template(admin_kind):
  from flask import current_app
  if admin_kind in ADMIN_KIND_TEMPLATES:
    filename = ADMIN_KIND_TEMPLATES[admin_kind]
    headers = [('Content-Type', 'text/csv'), ('Content-Disposition','attachment; filename="{}"'.format(filename))]
    body = render_template("csv_files/" + filename)
    return current_app.make_response((body, 200, headers))
  return current_app.make_response((
      "No template for that type.", 404, []))

@app.route("/admin/import_people", methods = ['GET', 'POST'])
def import_people():

  from werkzeug import secure_filename
  from ggrc.converters.common import ImportException
  from ggrc.converters.people import PeopleConverter
  from ggrc.converters.import_helper import handle_csv_import
  from ggrc.models import Person
  import ggrc.views

  if not permissions.is_allowed_read("/admin", 1):
    raise Forbidden()

  if request.method == 'POST':
    if 'cancel' in request.form:
      return import_redirect("/admin")
    dry_run = not ('confirm' in request.form)
    csv_file = request.files['file']
    try:
      if csv_file and allowed_file(csv_file.filename):
        filename = secure_filename(csv_file.filename)
        options = {}
        options['dry_run'] = dry_run
        converter = handle_csv_import(PeopleConverter, csv_file, **options)
        if dry_run:
          options['converter'] = converter
          options['results'] = converter.objects
          options['heading_map'] = converter.object_map
          return render_template("people/import_result.haml", **options)
        else:
          count = len(converter.objects)
          flash(u'Successfully imported {} person{}'.format(count, 's' if count > 1 else ''), 'notice')
          return import_redirect("/admin")
      else:
        file_msg = "Could not import: invalid csv file."
        return render_template("directives/import_errors.haml",
              directive_id = "People", exception_message = file_msg)

    except ImportException as e:
      if e.show_preview:
        converter = e.converter
        return render_template("people/import_result.haml", exception_message=e,
            converter=converter, results=converter.objects, heading_map=converter.object_map)
      return render_template("directives/import_errors.haml",
            directive_id="People", exception_message=str(e))

  return render_template("people/import.haml", import_kind = 'People')

@app.route("/regulations/<directive_id>/import_controls", methods=['GET', 'POST'])
@app.route("/policies/<directive_id>/import_controls", methods=['GET', 'POST'])
@app.route("/contracts/<directive_id>/import_controls", methods=['GET', 'POST'])
def import_controls(directive_id):
  from werkzeug import secure_filename
  from ggrc.converters.common import ImportException
  from ggrc.converters.controls import ControlsConverter
  from ggrc.converters.import_helper import handle_csv_import
  from ggrc.models import Directive
  import ggrc.views

  directive = Directive.query.get(directive_id)
  directive_url =\
    getattr(ggrc.views, directive.__class__.__name__).url_for(directive)

  if request.method == 'POST':
    if 'cancel' in request.form:
      return import_redirect(directive_url + "#control_widget")
    dry_run = not ('confirm' in request.form)
    csv_file = request.files['file']
    try:
      if csv_file and allowed_file(csv_file.filename):
        filename = secure_filename(csv_file.filename)
        options = {}
        options['directive_id'] = int(directive_id)
        options['dry_run'] = dry_run
        converter = handle_csv_import(ControlsConverter, csv_file, **options)
        if dry_run:
          options['converter'] = converter
          options['results'] = converter.objects
          options['heading_map'] = converter.object_map
          return render_template("directives/import_controls_result.haml", **options)
        else:
          count = len(converter.objects)
          flash(u'Successfully imported {} control{}'.format(count, 's' if count > 1 else ''), 'notice')
          return import_redirect(directive_url + "#control_widget")
      else:
        file_msg = "Could not import: invalid csv file."
        return render_template("directives/import_errors.haml",
              directive_id = directive_id, exception_message = file_msg)

    except ImportException as e:
      if e.show_preview:
        converter = e.converter
        return render_template("directives/import_controls_result.haml",
            exception_message=e, converter=converter, results=converter.objects,
            directive_id=int(directive_id), heading_map=converter.object_map)
      return render_template("directives/import_errors.haml",
            directive_id = directive_id, exception_message = str(e))

  return render_template("directives/import.haml", directive_id = directive_id, import_kind = 'Controls')

@app.route("/programs/<program_id>/import_pbcs", methods=['GET', 'POST'])
def import_requests(program_id):
  from werkzeug import secure_filename
  from ggrc.converters.common import ImportException
  from ggrc.converters.requests import RequestsConverter
  from ggrc.converters.import_helper import handle_csv_import
  from ggrc.models import Audit, Program
  import ggrc.views

  program = Program.query.get(program_id)
  audit = Audit.query.get(program_id)
  #audit = Audit.query.filter_by(program_id=int(program_id)).first()
  program_url =\
    getattr(ggrc.views, program.__class__.__name__).url_for(program)

  if request.method == 'POST':

    if 'cancel' in request.form:
      return import_redirect(program_url + "#audit_widget")
    dry_run = not ('confirm' in request.form)
    csv_file = request.files['file']
    try:
      if csv_file and allowed_file(csv_file.filename):
        filename = secure_filename(csv_file.filename)
        converter = handle_csv_import(RequestsConverter, csv_file,
          program = program, audit = audit, dry_run = dry_run)

        if dry_run:
          return render_template("programs/import_request_result.haml",
              program_id=int(program_id), converter=converter,
              results=converter.objects, heading_map=converter.object_map)
        else:
          count = len(converter.objects)
          flash(u'Successfully imported {} request{}'.format(count, 's' if count > 1 else ''), 'notice')
          return import_redirect(program_url + "#audit_widget")
      else:
        file_msg = "Could not import: invalid csv file."
        return render_template("audits/import_request_errors.haml",
              program_id = program_id, exception_message = file_msg)

    except ImportException as e:
      if e.show_preview:
        converter = e.converter
        return render_template("programs/import_request_result.haml", exception_message=e,
            converter=converter, results=converter.objects,
            program_id=int(program_id), heading_map=converter.object_map)
      return render_template("programs/import_request_errors.haml",
            program_id=int(program_id), exception_message=e)

  return render_template("programs/import_request.haml", program_id=program_id, import_kind='Requests')


@app.route("/programs/<program_id>/import_pbc_template", methods=['GET'])
def import_requests_template(program_id):
  from flask import current_app
  from ggrc.models.all_models import Program
  program = Program.query.filter_by(id=int(program_id)).first()
  template = "Request_Import_Template.csv"
  filename = "{}-requests.csv".format(program.slug)
  headers = [('Content-Type', 'text/csv'), ('Content-Disposition', 'attachment; filename="{}"'.format(filename))]
  options = {'program_slug': program.slug}
  body = render_template("csv_files/" + template, **options)
  return current_app.make_response((body, 200, headers))

@app.route("/regulations/<directive_id>/import_sections", methods=['GET', 'POST'])
@app.route("/policies/<directive_id>/import_sections", methods=['GET', 'POST'])
@app.route("/contracts/<directive_id>/import_sections", methods=['GET', 'POST'])
def import_sections(directive_id):
  from werkzeug import secure_filename
  from ggrc.converters.common import ImportException
  from ggrc.converters.sections import SectionsConverter
  from ggrc.converters.import_helper import handle_csv_import
  from ggrc.models import Directive
  import ggrc.views

  directive = Directive.query.get(directive_id)
  directive_url =\
    getattr(ggrc.views, directive.__class__.__name__).url_for(directive)

  if request.method == 'POST':

    if 'cancel' in request.form:
      return import_redirect(directive_url + "#section_widget")
    dry_run = not ('confirm' in request.form)
    csv_file = request.files['file']
    try:
      if csv_file and allowed_file(csv_file.filename):
        filename = secure_filename(csv_file.filename)
        converter = handle_csv_import(SectionsConverter, csv_file,
          directive_id = directive_id, dry_run = dry_run)

        if dry_run:
          return render_template("directives/import_result.haml",
              directive_id=int(directive_id), converter=converter,
              results=converter.objects, heading_map=converter.object_map)
        else:
          count = len(converter.objects)
          flash(u'Successfully imported {} section{}'.format(count, 's' if count > 1 else ''), 'notice')
          return import_redirect(directive_url + "#section_widget")
      else:
        file_msg = "Could not import: invalid csv file."
        return render_template("directives/import_errors.haml",
              directive_id = directive_id, exception_message = file_msg)

    except ImportException as e:
      if e.show_preview:
        converter = e.converter
        return render_template("directives/import_result.haml", exception_message=e,
            converter=converter, results=converter.objects,
            directive_id=int(directive_id), heading_map=converter.object_map)
      return render_template("directives/import_errors.haml",
            directive_id=int(directive_id), exception_message=e)

  return render_template("directives/import.haml", directive_id=directive_id, import_kind='Sections')

@app.route("/systems/import", methods=['GET', 'POST'])
def import_systems():
  from werkzeug import secure_filename
  from ggrc.converters.common import ImportException
  from ggrc.converters.systems import SystemsConverter
  from ggrc.converters.import_helper import handle_csv_import

  if not permissions.is_allowed_read("/admin", 1):
    raise Forbidden()

  if request.method == 'POST':
    if 'cancel' in request.form:
      return import_redirect('/admin')
    dry_run = not ('confirm' in request.form)
    csv_file = request.files['file']
    try:
      if csv_file and allowed_file(csv_file.filename):
        filename = secure_filename(csv_file.filename)
        converter = handle_csv_import(SystemsConverter, csv_file, dry_run=dry_run)
        if dry_run:
          return render_template("systems/import_result.haml",
            converter=converter, results=converter.objects, heading_map=converter.object_map)
        else:
          count = len(converter.objects)
          flash(u'Successfully imported {} system{}'.format(count, 's' if count > 1 else ''), 'notice')
          return import_redirect("/admin")
      else:
        file_msg = "Could not import: invalid csv file."
        return render_template("directives/import_errors.haml", exception_message=file_msg)

    except ImportException as e:
      if e.show_preview:
        converter = e.converter
        return render_template("systems/import_result.haml", exception_message=e,
            converter=converter, results=converter.objects, heading_map=converter.object_map)
      return render_template("directives/import_errors.haml", exception_message=e)

  return render_template("systems/import.haml", import_kind='Systems')

def import_redirect(location):
  # The textarea here is a custom response for 'remoteipart' to
  # proxy a JSON response through an iframe.
  return app.make_response((
    '<textarea data-type="application/json" response-code="200">{0}</textarea>'.format(
      json.dumps({ 'location': location })), 200, [('Content-Type', 'text/html')]))

@app.route("/processes/import", methods=['GET', 'POST'])
def import_processes():
  from werkzeug import secure_filename
  from ggrc.converters.common import ImportException
  from ggrc.converters.systems import SystemsConverter
  from ggrc.converters.import_helper import handle_csv_import

  if not permissions.is_allowed_read("/admin", 1):
    raise Forbidden()

  if request.method == 'POST':
    if 'cancel' in request.form:
      return import_redirect('/admin')
    dry_run = not ('confirm' in request.form)
    csv_file = request.files['file']
    try:
      if csv_file and allowed_file(csv_file.filename):
        filename = secure_filename(csv_file.filename)
        converter = handle_csv_import(SystemsConverter, csv_file, dry_run=dry_run, is_biz_process='1')
        if dry_run:
          return render_template("systems/import_result.haml",
            converter=converter, results=converter.objects, heading_map=converter.object_map)
        else:
          count = len(converter.objects)
          flash(u'Successfully imported {} process{}'.format(count, 'es' if count > 1 else ''), 'notice')
          return import_redirect("/admin")
      else:
        file_msg = "Could not import: invalid csv file."
        return render_template("directives/import_errors.haml", exception_message=file_msg)
    except ImportException as e:
      if e.show_preview:
        converter = e.converter
        return render_template("systems/import_result.haml", exception_message=e,
            converter=converter, results=converter.objects, heading_map=converter.object_map)
      return render_template("directives/import_errors.haml", exception_message=e)

  return render_template("systems/import.haml", import_kind='Processes')

@app.route("/processes/export", methods=['GET'])
def export_processes():
  from ggrc.converters.systems import SystemsConverter
  from ggrc.converters.import_helper import handle_converter_csv_export
  from ggrc.models.all_models import Process

  if not permissions.is_allowed_read("/admin", 1):
    raise Forbidden()

  options = {}
  options['export'] = True
  options['is_biz_process'] = '1'
  procs = Process.query.all()
  filename = "PROCESSES.csv"
  return handle_converter_csv_export(filename, procs, SystemsConverter, **options)

@app.route("/admin/export_people", methods=['GET'])
def export_people():
  from ggrc.converters.people import PeopleConverter
  from ggrc.converters.import_helper import handle_converter_csv_export
  from ggrc.models.all_models import Person

  if not permissions.is_allowed_read("/admin", 1):
    raise Forbidden()

  options = {}
  options['export'] = True
  people = Person.query.all()
  filename = "PEOPLE.csv"
  return handle_converter_csv_export(filename, people, PeopleConverter, **options)

@app.route("/systems/export", methods=['GET'])
def export_systems():
  from ggrc.converters.systems import SystemsConverter
  from ggrc.converters.import_helper import handle_converter_csv_export
  from ggrc.models.all_models import System

  if not permissions.is_allowed_read("/admin", 1):
    raise Forbidden()

  options = {}
  options['export'] = True
  systems = System.query.filter_by(is_biz_process=False).all()
  filename = "SYSTEMS.csv"
  return handle_converter_csv_export(filename, systems, SystemsConverter, **options)

@app.route("/regulations/<directive_id>/export_sections", methods=['GET'])
@app.route("/policies/<directive_id>/export_sections", methods=['GET'])
@app.route("/contracts/<directive_id>/export_sections", methods=['GET'])
def export_sections(directive_id):
  from ggrc.converters.sections import SectionsConverter
  from ggrc.converters.import_helper import handle_converter_csv_export
  from ggrc.models.all_models import Directive

  options = {}
  directive = Directive.query.filter_by(id=int(directive_id)).first()
  options['directive'] = directive
  options['export'] = True
  filename = "{}.csv".format(directive.slug)
  return handle_converter_csv_export(filename, directive.sections, SectionsConverter, **options)

@app.route("/<directives_kind>/<directive_id>/import_sections_template", methods=['GET'])
def import_contract_clauses_template(directives_kind, directive_id):
  from flask import current_app
  from ggrc.models.all_models import Directive
  DIRECTIVE_NAMES_MAP = {
      'contracts': 'Contract_Clause',
      'regulations': 'Regulation_Section',
      'policies': 'Policy_Section',
  }
<<<<<<< HEAD
  body = render_template("csv_files/" + filename, **options)
  return current_app.make_response((body, 200, headers))


@app.route("/policies/<directive_id>/import_sections_template", methods=['GET'])
def import_policy_sections_template(directive_id):
  from flask import current_app
  from ggrc.models.all_models import Directive
  filename = "Policy_Section_Import_Template.csv"
  headers = [('Content-Type', 'text/csv'), ('Content-Disposition', 'attachment; filename="{}"'.format(filename))]
=======
  if directives_kind not in DIRECTIVE_NAMES_MAP:
    return current_app.make_response((
        "No template for that type.", 404, []))
  filename = "{}_Import_Template.csv".format(
      DIRECTIVE_NAMES_MAP[directives_kind]
  )
  headers = [('Content-Type', 'text/csv'), ('Content-Disposition','attachment; filename="{}"'.format(filename))]
>>>>>>> f62fb4b3
  directive = Directive.query.filter_by(id=int(directive_id)).first()
  options = {
    # (Policy/Regulation/Contract) Code
    'directive_slug': directive.slug,
  }
  body = render_template("csv_files/" + filename, **options)
  return current_app.make_response((body, 200, headers))

<<<<<<< HEAD
@app.route("/programs/<program_id>/export_pbcs", methods=['GET'])
def export_requests(program_id):
  from ggrc.converters.requests import RequestsConverter
  from ggrc.converters.import_helper import handle_converter_csv_export
  from ggrc.models.all_models import Audit, Request, Program

  options = {}
  program = Program.query.filter_by(id=int(program_id)).first()
  audit = Audit.query.filter_by(program_id=int(program_id)).first()
  options['program'] = program
  filename = "{}-requests.csv".format(program.slug)
  if 'ids' in request.args:
    ids = request.args['ids'].split(",")
    requests = Request.query.filter(Request.id.in_(ids))
  else:
    requests = audit.requests
  options['export'] = True
  return handle_converter_csv_export(filename, requests, RequestsConverter, **options)

=======
>>>>>>> f62fb4b3
@app.route("/regulations/<directive_id>/export_controls", methods=['GET'])
@app.route("/policies/<directive_id>/export_controls", methods=['GET'])
@app.route("/contracts/<directive_id>/export_controls", methods=['GET'])
def export_controls(directive_id):
  from ggrc.converters.controls import ControlsConverter
  from ggrc.converters.import_helper import handle_converter_csv_export
  from ggrc.models.all_models import Directive, Control

  options = {}
  directive = Directive.query.filter_by(id=int(directive_id)).first()
  options['directive'] = directive
  filename = "{}-controls.csv".format(directive.slug)
  if 'ids' in request.args:
    ids = request.args['ids'].split(",")
    controls = Control.query.filter(Control.id.in_(ids))
  else:
    controls = directive.controls
  options['export'] = True
  return handle_converter_csv_export(filename, controls, ControlsConverter, **options)

@app.route("/regulations/<directive_id>/import_controls_template", methods=['GET'])
@app.route("/contracts/<directive_id>/import_controls_template", methods=['GET'])
@app.route("/policies/<directive_id>/import_controls_template", methods=['GET'])
def import_controls_template(directive_id):
  from flask import current_app
  from ggrc.models.all_models import Directive
  filename = "Control_Import_Template.csv"
  headers = [('Content-Type', 'text/csv'), ('Content-Disposition','attachment; filename="{}"'.format(filename))]
  directive = Directive.query.filter_by(id=int(directive_id)).first()
  options = {
    # (Policy/Regulation/Contract) Code
    'directive_kind': directive.meta_kind,
    'directive_slug': directive.slug,
  }
  body = render_template("csv_files/" + filename, **options)
  return current_app.make_response((body, 200, headers))

ViewEntry = namedtuple('ViewEntry', 'url model_class service_class')

def object_view(model_class, base_service_class=BaseObjectView):
  return ViewEntry(
      model_class._inflector.table_plural,
      model_class,
      base_service_class)

def tooltip_view(model_class, base_service_class=TooltipView):
  return object_view(model_class, base_service_class=base_service_class)

def all_object_views():
  from ggrc import models
  return [
      object_view(models.Program),
      object_view(models.Directive, RedirectedPolymorphView),
      object_view(models.Contract),
      object_view(models.Policy),
      object_view(models.Regulation),
      object_view(models.Control),
      object_view(models.Objective),
      object_view(models.System),
      object_view(models.Process),
      object_view(models.Product),
      object_view(models.Request),
      object_view(models.OrgGroup),
      object_view(models.Facility),
      object_view(models.Market),
      object_view(models.Project),
      object_view(models.DataAsset),
      object_view(models.RiskyAttribute),
      object_view(models.Risk),
      object_view(models.Person),
      ]

def all_tooltip_views():
  from ggrc import models
  return [
      tooltip_view(models.Audit),
      tooltip_view(models.Program),
      tooltip_view(models.Contract),
      tooltip_view(models.Policy),
      tooltip_view(models.Regulation),
      tooltip_view(models.Control),
      tooltip_view(models.Objective),
      tooltip_view(models.System),
      tooltip_view(models.Process),
      tooltip_view(models.Product),
      tooltip_view(models.Request),
      tooltip_view(models.OrgGroup),
      tooltip_view(models.Facility),
      tooltip_view(models.Market),
      tooltip_view(models.Project),
      tooltip_view(models.DataAsset),
      tooltip_view(models.RiskyAttribute),
      tooltip_view(models.Risk),
      tooltip_view(models.Person),
      tooltip_view(models.Event),
      ]

def init_all_object_views(app):
  import sys
  from ggrc import settings

  for entry in all_object_views():
    entry.service_class.add_to(
      app,
      '/{0}'.format(entry.url),
      entry.model_class,
      decorators=(login_required,)
      )

  for entry in all_tooltip_views():
    entry.service_class.add_to(
      app,
      '/{0}'.format(entry.url),
      entry.model_class,
      decorators=(login_required,)
      )

  if hasattr(settings, 'EXTENSIONS'):
    for extension in settings.EXTENSIONS:
      __import__(extension)
      extension_module = sys.modules[extension]
      if hasattr(extension_module, 'initialize_all_object_views'):
        extension_module.initialize_all_object_views(app)
<|MERGE_RESOLUTION|>--- conflicted
+++ resolved
@@ -503,26 +503,13 @@
       'regulations': 'Regulation_Section',
       'policies': 'Policy_Section',
   }
-<<<<<<< HEAD
-  body = render_template("csv_files/" + filename, **options)
-  return current_app.make_response((body, 200, headers))
-
-
-@app.route("/policies/<directive_id>/import_sections_template", methods=['GET'])
-def import_policy_sections_template(directive_id):
-  from flask import current_app
-  from ggrc.models.all_models import Directive
-  filename = "Policy_Section_Import_Template.csv"
-  headers = [('Content-Type', 'text/csv'), ('Content-Disposition', 'attachment; filename="{}"'.format(filename))]
-=======
   if directives_kind not in DIRECTIVE_NAMES_MAP:
     return current_app.make_response((
         "No template for that type.", 404, []))
   filename = "{}_Import_Template.csv".format(
       DIRECTIVE_NAMES_MAP[directives_kind]
   )
-  headers = [('Content-Type', 'text/csv'), ('Content-Disposition','attachment; filename="{}"'.format(filename))]
->>>>>>> f62fb4b3
+  headers = [('Content-Type', 'text/csv'), ('Content-Disposition', 'attachment; filename="{}"'.format(filename))]
   directive = Directive.query.filter_by(id=int(directive_id)).first()
   options = {
     # (Policy/Regulation/Contract) Code
@@ -531,7 +518,6 @@
   body = render_template("csv_files/" + filename, **options)
   return current_app.make_response((body, 200, headers))
 
-<<<<<<< HEAD
 @app.route("/programs/<program_id>/export_pbcs", methods=['GET'])
 def export_requests(program_id):
   from ggrc.converters.requests import RequestsConverter
@@ -551,8 +537,6 @@
   options['export'] = True
   return handle_converter_csv_export(filename, requests, RequestsConverter, **options)
 
-=======
->>>>>>> f62fb4b3
 @app.route("/regulations/<directive_id>/export_controls", methods=['GET'])
 @app.route("/policies/<directive_id>/export_controls", methods=['GET'])
 @app.route("/contracts/<directive_id>/export_controls", methods=['GET'])

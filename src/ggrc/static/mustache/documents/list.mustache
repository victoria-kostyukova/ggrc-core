--- conflicted
+++ resolved
@@ -9,11 +9,7 @@
             <div class="item-data">
               <div class="tree-title-area">
                 <a class="reference" href="{{document.link}}" target="_blank">
-<<<<<<< HEAD
                   {{firstnonempty document.title document.link}}
-=======
-                  {{document.title}}
->>>>>>> fee55080
                 </a>
                 <span class="option">
                 </span>

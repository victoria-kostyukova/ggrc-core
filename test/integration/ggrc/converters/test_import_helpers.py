--- conflicted
+++ resolved
@@ -546,36 +546,6 @@
     }
     self._test_single_object(all_models.Policy, names, self.COMMON_EXPECTED)
 
-<<<<<<< HEAD
-=======
-  def test_clause_definitions(self):
-    """Test default headers for Clause."""
-    names = {
-        "Title",
-        "Text of Clause",
-        "Notes",
-        "Admin",
-        "Reference URL",
-        "Code",
-        "Effective Date",
-        "Last Deprecated Date",
-        "State",
-        "Review State",
-        "Delete",
-        "Primary Contacts",
-        "Secondary Contacts",
-        "Recipients",
-        "Send by default",
-        "Comments",
-        "Created Date",
-        "Last Updated Date",
-        "Last Updated By",
-        "Assessment Procedure",
-        "Folder",
-    }
-    self._test_single_object(all_models.Clause, names, self.COMMON_EXPECTED)
-
->>>>>>> 614d9f7e
   def test_requirement_definitions(self):
     """Test default headers for Requirement."""
     names = {

# Copyright (C) 2019 Google Inc.
# Licensed under http://www.apache.org/licenses/LICENSE-2.0 <see LICENSE file>

"""Test for indexing of snapshotted objects"""

import ddt
<<<<<<< HEAD
from sqlalchemy import exc as sa_exc
=======
>>>>>>> 8d0c78df
from sqlalchemy.sql.expression import tuple_

from ggrc import db
from ggrc import models
from ggrc.models import all_models
from ggrc.fulltext.mysql import MysqlRecordProperty as Record
from ggrc.snapshotter import datastructures as snapshotter_datastructures
from ggrc.snapshotter import indexer as snapshotter_indexer
from ggrc.snapshotter import rules as snapshotter_rules

from integration.ggrc.snapshotter import SnapshotterBaseTestCase
from integration.ggrc.models import factories
from integration.ggrc_workflows.models import factories as wf_factories


def get_records(_audit, _snapshots):
  """Get Record objects related to provided audit and snapshots"""
  return db.session.query(Record).filter(
      tuple_(
          Record.type,
          Record.key,
          Record.property,
          Record.content
      ).in_(
          {("Snapshot", s.id, "parent", "Audit-{}".format(_audit.id))
           for s in _snapshots}
      ))


def get_record_query(key, obj_property, content):
  """Returns Record query"""
  return db.session.query(Record).filter(
      Record.key == key,
      Record.type == "Snapshot",
      Record.property == obj_property,
      Record.content == content
  )


@ddt.ddt
class TestSnapshotIndexing(SnapshotterBaseTestCase):
  """Test cases for Snapshoter module"""

  # pylint: disable=invalid-name,too-many-locals
  def setUp(self):
    super(TestSnapshotIndexing, self).setUp()

    self.client.get("/login")
    self.headers = {
        'Content-Type': 'application/json',
        "X-Requested-By": "GGRC",
    }

  @ddt.data(
      *(Types.all - Types.external)
  )
  def test_create_indexing(self, model_name):
    """Test that creating objects results in full index"""
    program = self.create_object(models.Program, {
        "title": "Test Program Snapshot 1"
    })
    object_model = models.get_model(model_name)
    model_object = self.create_object(object_model, {
        "title": "Test Snapshot 1 - {}".format(model_name)
    })

    self.create_mapping(program, model_object)
    self.refresh_object(model_object)

    program = self.refresh_object(program)
    audit = self.create_audit(program)

    snapshots = db.session.query(models.Snapshot).all()
    records = get_records(audit, snapshots)

    self.assertEqual(records.count(), 1)

  @ddt.data(
      *(Types.all - Types.external)
  )
  def test_update_indexing(self, model_name):
    """Test that updating objects results in full index"""
    program = self.create_object(models.Program, {
        "title": "Test Program Snapshot 1"
    })
    object_model = models.get_model(model_name)
    model_object = self.create_object(object_model, {
        "title": "Test Snapshot 1 - {}".format(model_name)
    })
    model_object_id = model_object.id

<<<<<<< HEAD
    records = db.session.query(Record).filter(
        tuple_(
            Record.type,
            Record.key,
            Record.property,
            Record.content
        ).in_(
            {("Snapshot", s.id, "parent", "Audit-{}".format(audit.id))
             for s in snapshots}
        ))

    expected_count = len(snapshotter_rules.Types.internal_types()) * 3
    self.assertEqual(records.count(), expected_count)

    # At this point all objects are no longer in the session and we have to
    # manually refresh them from the database
    access_group = db.session.query(models.AccessGroup).filter(
        models.AccessGroup.slug == "ag-2"
    ).one()
    objective = db.session.query(models.Objective).filter(
        models.Objective.slug == "obj-1"
    ).one()
    process = db.session.query(models.Process).filter(
        models.Process.slug == "proc-2"
    ).one()
=======
    self.create_mapping(program, model_object)
    model_object = self.refresh_object(model_object)
    self.api.modify_object(model_object, {
        "title": "Test Snapshot 1 - {} EDIT".format(model_name)
    })
>>>>>>> 8d0c78df

    program = self.refresh_object(program)
    audit = self.create_audit(program)

    # Initiate update operation
    self.api.modify_object(audit, {
        "snapshots": {
            "operation": "upsert"
        }
    })

    snapshots = db.session.query(models.Snapshot).all()
    records = get_records(audit, snapshots)

    self.assertEqual(records.count(), 1)

    snapshot = db.session.query(models.Snapshot).filter(
        models.Snapshot.child_type == model_object.type,
        models.Snapshot.child_id == model_object_id,
    ).one()

    _title = get_record_query(snapshot.id, "title",
                              "Test Snapshot 1 - {} EDIT".format(model_name))
    self.assertEqual(_title.count(), 1)

  @ddt.data(
      ("AccessGroup", "access_group",
       "access_group text value 1", "access_group text value 1 - MODIFIED"),
      ("Process", "process", "2016-12-07", "2018-09-05"),
      ("Objective", "objective", "objective value 1",
       "objective value 1 - MODIFIED")
  )
  @ddt.unpack
  def test_update_indexing_ca(self, model_name,
                              ca_attr, ca_value,
                              updated_ca_value):
    """Test that updating objects with custom attributes,
    results in full index.
    """
    program = self.create_object(models.Program, {
        "title": "Test Program Snapshot 1"
    })
    object_model = models.get_model(model_name)
    model_object = self.create_object(object_model, {
        "title": "Test Snapshot 1 - {}".format(model_name)
    })
    model_object_id = model_object.id

    self.create_mapping(program, model_object)

    custom_attribute_defs = self.create_custom_attribute_definitions()

    ca_attr = custom_attribute_defs[ca_attr]
    ca_attr_id = ca_attr.id
    factories.CustomAttributeValueFactory(custom_attribute=ca_attr,
                                          attributable=model_object,
                                          attribute_value=ca_value)

    model_object = self.refresh_object(model_object)
    self.api.modify_object(model_object, {
        "title": "Test Snapshot 1 - {} EDIT".format(model_name)
    })

    program = self.refresh_object(program)
    self.create_audit(program)
    model_object = self.refresh_object(model_object)
    self.api.modify_object(model_object, {
        'custom_attribute_values': [{
            'custom_attribute_id': ca_attr_id,
            'attribute_value': updated_ca_value
        }],
    })

    audit = db.session.query(models.Audit).filter(
        models.Audit.title.like("%Snapshotable audit%")).one()

    # Initiate update operation
    self.api.modify_object(audit, {
        "snapshots": {
            "operation": "upsert"
        }
    })

    snapshots = db.session.query(models.Snapshot).all()
    records = get_records(audit, snapshots)

<<<<<<< HEAD
    records = db.session.query(Record).filter(
        tuple_(
            Record.type,
            Record.key,
            Record.property,
            Record.content
        ).in_(
            {("Snapshot", s.id, "parent", "Audit-{}".format(s.parent_id))
             for s in snapshots}
        ))

    expected_count = len(snapshotter_rules.Types.internal_types()) * 3
    self.assertEqual(records.count(), expected_count)

    custom_attributes = [
        (objective,
         "objective title edited after initial index",
         "objective rich field 1",
         "objective CA value edited after initial index"),
        (access_group,
         "access group title edited after initial index",
         "access group text field 2",
         "access_group CA value edited after initial index")
    ]

    for obj, title, definition, value in custom_attributes:
      obj = self.refresh_object(obj)
      snapshot = db.session.query(models.Snapshot).filter(
          models.Snapshot.child_type == obj.type,
          models.Snapshot.child_id == obj.id,
      ).one()

      _cav = db.session.query(Record).filter(
          Record.key == snapshot.id,
          Record.type == "Snapshot",
          Record.property == definition,
          Record.content == value
      )
      _title = db.session.query(Record).filter(
          Record.key == snapshot.id,
          Record.type == "Snapshot",
          Record.property == "title",
          Record.content == title
      )
      _desc = db.session.query(Record).filter(
          Record.key == snapshot.id,
          Record.type == "Snapshot",
          Record.property == "description",
          Record.content == obj.description
      )
      self.assertEqual(_cav.count(), 1)
      self.assertEqual(_title.count(), 1)
      self.assertEqual(_desc.count(), 1)

  def test_full_reindex(self):
    """Test full reindex of all snapshots"""
    self._check_csv_response(self._import_file("snapshotter_create.csv"), {})
=======
    self.assertEqual(records.count(), 1)
>>>>>>> 8d0c78df

    snapshot = db.session.query(models.Snapshot).filter(
        models.Snapshot.child_type == model_object.type,
        models.Snapshot.child_id == model_object_id,
    ).one()

    _cav = get_record_query(snapshot.id, ca_attr.title, updated_ca_value)
    _title = get_record_query(snapshot.id, "title",
                              "Test Snapshot 1 - {} EDIT".format(model_name))

    self.assertEqual(_cav.count(), 1)
    self.assertEqual(_title.count(), 1)

  @ddt.data(
      *(Types.all - Types.external)
  )
  def test_full_reindex(self, model_name):
    """Test full reindex of all snapshots"""
    object_factory = factories.get_model_factory(model_name)
    with factories.single_commit():
      program = factories.ProgramFactory()
      obj = object_factory()
      factories.RelationshipFactory(source=program, destination=obj)

    program = self.refresh_object(program)
    audit = self.create_audit(program)

    snapshots = db.session.query(models.Snapshot).all()
    records = get_records(audit, snapshots)
<<<<<<< HEAD
    expected_count = len(snapshotter_rules.Types.internal_types()) * 3
=======
>>>>>>> 8d0c78df

    self.assertEqual(records.count(), 1)

<<<<<<< HEAD
    snapshotter_indexer.delete_records({s.id for s in snapshots})

=======
    delete_records({s.id for s in snapshots})
>>>>>>> 8d0c78df
    records = get_records(audit, snapshots)
    self.assertEqual(records.count(), 0)

    self.client.post("/admin/full_reindex")
    records = get_records(audit, snapshots)
    self.assertEqual(records.count(), 1)

  def assert_indexed_fields(self, obj, search_property, values):
    """Assert index content in full text search table."""
    all_found_records = dict(Record.query.filter(
        Record.key == obj.id,
        Record.type == obj.type,
        Record.property == search_property.lower(),
    ).values("subproperty", "content"))
    for field, value in values.iteritems():
      self.assertIn(field, all_found_records)
      self.assertEqual(value, all_found_records[field])

  @ddt.data(
      ("principal_assessor", "Principal Assignees"),
      ("secondary_assessor", "Secondary Assignees"),
      ("contact", "Control Operators"),
      ("secondary_contact", "Control Owners"),
  )
  @ddt.unpack
  def test_search_no_acl_in_content(self, field, role_name):
    """Test search older revisions without access_control_list."""
    with factories.single_commit():
      person = factories.PersonFactory(email="{}@example.com".format(field),
                                       name=field)
      control = factories.ControlFactory()
    revision = all_models.Revision.query.filter(
        all_models.Revision.resource_id == control.id,
        all_models.Revision.resource_type == control.type,
    ).one()
    with factories.single_commit():
      snapshot = factories.SnapshotFactory(
          child_id=control.id,
          child_type=control.type,
          revision=revision)
      old_content = revision.content.copy()
      old_content.pop("access_control_list")
      old_content[field] = {"id": person.id}
      revision.content = old_content
      db.session.add(revision)
    person_id = person.id
    snapshot_id = snapshot.id

    self.client.post("/admin/full_reindex")
    person = all_models.Person.query.get(person_id)
    snapshot = all_models.Snapshot.query.get(snapshot_id)
    self.assert_indexed_fields(snapshot, role_name, {
        "{}-email".format(person.id): person.email,
        "{}-name".format(person.id): person.name,
        "__sort__": person.email,
    })

  def test_index_by_acr(self):
    """Test index by ACR."""
    role_name = "Test name"
    factories.AccessControlRoleFactory(name=role_name, object_type="Control")
    with factories.single_commit():
      person = factories.PersonFactory(email="test@example.com", name='test')
      control = factories.ControlFactory()
      factories.AccessControlPersonFactory(
          ac_list=control.acr_name_acl_map[role_name],
          person=person,
      )
    revision = all_models.Revision.query.filter(
        all_models.Revision.resource_id == control.id,
        all_models.Revision.resource_type == control.type,
    ).one()
    revision.content = control.log_json()
    db.session.add(revision)
    with factories.single_commit():
      snapshot = factories.SnapshotFactory(
          child_id=control.id,
          child_type=control.type,
          revision=revision)
    db.session.expire_all()
    person_id = person.id
    snapshot_id = snapshot.id
    self.client.post("/admin/full_reindex")
    person = all_models.Person.query.get(person_id)
    snapshot = all_models.Snapshot.query.get(snapshot_id)
    self.assert_indexed_fields(snapshot, role_name, {
        "{}-email".format(person.id): person.email,
        "{}-name".format(person.id): person.name,
        "__sort__": person.email,
    })

  @ddt.data(
      (True, "Yes"),
      (False, "No"),
      ("1", "Yes"),
      ("0", "No"),
      (1, "Yes"),
      (0, "No"),
  )
  @ddt.unpack
  def test_filter_by_checkbox_cad(self, value, search_value):
    """Test index by Checkdoxed cad {0} value and search_value {1}."""
    checkbox_type = all_models.CustomAttributeDefinition.ValidTypes.CHECKBOX
    cad_title = "Checkbox"
    with factories.single_commit():
      cad = factories.CustomAttributeDefinitionFactory(
          attribute_type=checkbox_type,
          definition_type="objective",
          title=cad_title,
      )
      objective = factories.ObjectiveFactory()
      factories.CustomAttributeValueFactory(
          custom_attribute=cad,
          attributable=objective,
          attribute_value=value,
      )
    revision = all_models.Revision.query.filter(
        all_models.Revision.resource_id == objective.id,
        all_models.Revision.resource_type == objective.type,
    ).first()
    revision.content = objective.log_json()
    db.session.add(revision)
    with factories.single_commit():
      snapshot = factories.SnapshotFactory(
          child_id=objective.id,
          child_type=objective.type,
          revision=revision)
    db.session.expire_all()
    snapshot_id = snapshot.id
    self.client.post("/admin/full_reindex")
    snapshot = all_models.Snapshot.query.get(snapshot_id)
    self.assert_indexed_fields(snapshot, cad_title, {"": search_value})

  def test_filter_by_checkbox_cad_no_cav(self):
    """Test index by Checkdoxed cad no cav."""
    checkbox_type = all_models.CustomAttributeDefinition.ValidTypes.CHECKBOX
    cad_title = "Checkbox"
    search_value = "No"
    with factories.single_commit():
      factories.CustomAttributeDefinitionFactory(
          attribute_type=checkbox_type,
          definition_type="objective",
          title=cad_title,
      )
      objective = factories.ObjectiveFactory()
    revision = all_models.Revision.query.filter(
        all_models.Revision.resource_id == objective.id,
        all_models.Revision.resource_type == objective.type,
    ).first()
    revision.content = objective.log_json()
    db.session.add(revision)
    with factories.single_commit():
      snapshot = factories.SnapshotFactory(
          child_id=objective.id,
          child_type=objective.type,
          revision=revision)
    db.session.expire_all()
    snapshot_id = snapshot.id
    self.client.post("/admin/full_reindex")
    snapshot = all_models.Snapshot.query.get(snapshot_id)
    self.assert_indexed_fields(snapshot, cad_title, {"": search_value})

  @ddt.data(
      (True, "Yes"),
      (False, "No"),
      ("1", "Yes"),
      ("0", "No"),
      (1, "Yes"),
      (0, "No"),
  )
  @ddt.unpack
  def test_filter_by_needs_verification(self, value, search_value):
    """Test index by needs verification {0} value and search_value {1}."""
    workflow = wf_factories.WorkflowFactory(is_verification_needed=value)
    cycle = wf_factories.CycleFactory(workflow=workflow,
                                      is_verification_needed=value)
    task = wf_factories.CycleTaskGroupObjectTaskFactory(
        cycle=cycle,
        title="test_index_{0}_{1}".format(value, search_value)
    )
    self.assert_indexed_fields(task, "needs verification",
                               {"": search_value})

  def test_index_deleted_acr(self):
    """Test index by removed ACR."""
    role_name = "Test name"
    acr = factories.AccessControlRoleFactory(
        name=role_name,
        object_type="Control",
    )
    with factories.single_commit():
      person = factories.PersonFactory(email="test@example.com", name='test')
      control = factories.ControlFactory()
      factories.AccessControlPersonFactory(
          ac_list=control.acr_name_acl_map[role_name],
          person=person,
      )
    revision = all_models.Revision.query.filter(
        all_models.Revision.resource_id == control.id,
        all_models.Revision.resource_type == control.type,
    ).one()
    revision.content = control.log_json()
    db.session.add(revision)
    with factories.single_commit():
      snapshot = factories.SnapshotFactory(
          child_id=control.id,
          child_type=control.type,
          revision=revision)
    db.session.expire_all()
    db.session.delete(acr)
    db.session.commit()
    snapshot_id = snapshot.id
    self.client.post("/admin/full_reindex")
    snapshot = all_models.Snapshot.query.get(snapshot_id)
    all_found_records = dict(Record.query.filter(
        Record.key == snapshot.id,
        Record.type == snapshot.type,
        Record.property == role_name.lower()
    ).values("subproperty", "content"))
    self.assertFalse(all_found_records)

  def test_no_reindex_acr_for_same_obj(self):
    """Test that reindex records appear if
    acl is populated with current obj's role."""
    system_role_name = "Admin"
    with factories.single_commit():
      person = factories.PersonFactory(name="Test Name")
      system = factories.SystemFactory()
      audit = factories.AuditFactory()
      factories.AccessControlPersonFactory(
          ac_list=system.acr_name_acl_map[system_role_name],
          person=person,
      )
      person_id = person.id
      person_name = person.name
      person_email = person.email
    revision = all_models.Revision.query.filter(
        all_models.Revision.resource_id == system.id,
        all_models.Revision.resource_type == system.type
    ).one()
    revision.content = system.log_json()
    db.session.add(revision)
    db.session.commit()
    self._create_snapshots(audit, [system])
    self.assert_indexed_fields(system, system_role_name, {
        "{}-email".format(person_id): person_email,
        "{}-name".format(person_id): person_name,
        "__sort__": person_email,
    })

  def test_acl_no_reindex_snapshots(self):
    """Test that snapshot reindex is not happened for
    acl where person has the same role for
    different kind of objects."""
    with factories.single_commit():
      person = factories.PersonFactory(name="Test Name")
      system = factories.SystemFactory()
      audit = factories.AuditFactory()
      factories.AccessControlPersonFactory(
          ac_list=system.acr_name_acl_map["Admin"],
          person=person,
      )
      audit_id = audit.id
      system_id = system.id
      person_id = person.id
      person_name = person.name
      person_email = person.email
    revision = all_models.Revision.query.filter(
        all_models.Revision.resource_id == system.id,
        all_models.Revision.resource_type == system.type
    ).one()
    revision.content = system.log_json()
    db.session.add(revision)
    db.session.commit()
    self._create_snapshots(audit, [system])
    self.client.post("/admin/reindex_snapshots")
    snapshot = all_models.Snapshot.query.filter(
        all_models.Snapshot.parent_id == audit_id,
        all_models.Snapshot.parent_type == 'Audit',
        all_models.Snapshot.child_id == system_id,
        all_models.Snapshot.child_type == 'System',
    ).one()
    self.assert_indexed_fields(snapshot, "Admin", {
        "{}-email".format(person_id): person_email,
        "{}-name".format(person_id): person_name,
        "__sort__": person_email,
    })

  def test_reindex_snapshots_option_without_title(self):
    """Test that reindex processed successfully.

    Reindex processed successfully with Option
    without 'title' attribute.
    """
    with factories.single_commit():
      product = factories.ProductFactory()
      audit = factories.AuditFactory()
      option = factories.OptionFactory()
      audit_id = audit.id
      product_id = product.id
      option_title = option.title
    revision = all_models.Revision.query.filter(
        all_models.Revision.resource_id == product.id,
        all_models.Revision.resource_type == product.type
    ).one()
    revision_content = revision.content
    revision_content["kind"] = {
        "context_id": "null",
        "href": "/api/options/{}".format(option.id),
        "type": "Option",
        "id": option.id
    }
    revision.content = revision_content
    db.session.add(revision)
    db.session.commit()
    self._create_snapshots(audit, [product])
    self.client.post("/admin/reindex_snapshots")
    snapshot = all_models.Snapshot.query.filter(
        all_models.Snapshot.parent_id == audit_id,
        all_models.Snapshot.parent_type == "Audit",
        all_models.Snapshot.child_id == product_id,
        all_models.Snapshot.child_type == "Product",
    ).one()
    self.assert_indexed_fields(snapshot, "kind", {
        "": option_title
    })

  @staticmethod
  def _create_int_and_ext_cads(custom_attributable):
    """Create internal and external CAD differing in title case.

    Args:
      custom_attributable (db.Model): Instance of custom attributable model
        for which internal and external CADs should be created.
    """
    factories.CustomAttributeDefinitionFactory(
        definition_type=custom_attributable._inflector.table_singular,
        title="custom attribute",
    )
    factories.ExternalCustomAttributeDefinitionFactory(
        definition_type=custom_attributable._inflector.table_singular,
        title="custom attribute".title(),
    )

  @staticmethod
  def _create_snapshot_from_last_rev(parent, child):
    """Create snapshot from last revision of child and map it to parent.

    Get last revision of passed `child` object and create a Snapshot from it
    mapped to passed `parent` object.

    Args:
      parent (db.Model): Instacne to be used as a parent for Snapshot.
      child (db.Model): Instance to be used as a child for Snapshot.
    """
    last_rev = all_models.Revision.query.filter(
        all_models.Revision.resource_type == child.type,
        all_models.Revision.resource_id == child.id,
    ).one()

    with factories.single_commit():
      factories.SnapshotFactory(
          parent=parent,
          child_type=child.type,
          child_id=child.id,
          revision=last_rev,
      )

  @ddt.data(
      factories.ControlFactory,
      factories.RiskFactory,
  )
  def test_reindex_pairs(self, external_model_factory):
    """Test reindex_pairs for same CADs in internal and external.

    Test that `reindex_pairs` functionality works correctly for snapshots when
    they have same CADs both in internal and external CAD tables but this CADs
    have titles in lower and upper case.
    """
    with factories.single_commit():
      audit = factories.AuditFactory()
      external_object = external_model_factory()
      self._create_int_and_ext_cads(external_object)
    self._create_snapshot_from_last_rev(
        parent=audit,
        child=external_object,
    )

    try:
      snapshotter_indexer.reindex_pairs([
          snapshotter_datastructures.Pair(audit, external_object),
      ])
    except sa_exc.IntegrityError:
      self.fail("`reindex_pairs` failed due to IntegrityError")<|MERGE_RESOLUTION|>--- conflicted
+++ resolved
@@ -4,10 +4,7 @@
 """Test for indexing of snapshotted objects"""
 
 import ddt
-<<<<<<< HEAD
 from sqlalchemy import exc as sa_exc
-=======
->>>>>>> 8d0c78df
 from sqlalchemy.sql.expression import tuple_
 
 from ggrc import db
@@ -99,39 +96,11 @@
     })
     model_object_id = model_object.id
 
-<<<<<<< HEAD
-    records = db.session.query(Record).filter(
-        tuple_(
-            Record.type,
-            Record.key,
-            Record.property,
-            Record.content
-        ).in_(
-            {("Snapshot", s.id, "parent", "Audit-{}".format(audit.id))
-             for s in snapshots}
-        ))
-
-    expected_count = len(snapshotter_rules.Types.internal_types()) * 3
-    self.assertEqual(records.count(), expected_count)
-
-    # At this point all objects are no longer in the session and we have to
-    # manually refresh them from the database
-    access_group = db.session.query(models.AccessGroup).filter(
-        models.AccessGroup.slug == "ag-2"
-    ).one()
-    objective = db.session.query(models.Objective).filter(
-        models.Objective.slug == "obj-1"
-    ).one()
-    process = db.session.query(models.Process).filter(
-        models.Process.slug == "proc-2"
-    ).one()
-=======
     self.create_mapping(program, model_object)
     model_object = self.refresh_object(model_object)
     self.api.modify_object(model_object, {
         "title": "Test Snapshot 1 - {} EDIT".format(model_name)
     })
->>>>>>> 8d0c78df
 
     program = self.refresh_object(program)
     audit = self.create_audit(program)
@@ -218,67 +187,7 @@
     snapshots = db.session.query(models.Snapshot).all()
     records = get_records(audit, snapshots)
 
-<<<<<<< HEAD
-    records = db.session.query(Record).filter(
-        tuple_(
-            Record.type,
-            Record.key,
-            Record.property,
-            Record.content
-        ).in_(
-            {("Snapshot", s.id, "parent", "Audit-{}".format(s.parent_id))
-             for s in snapshots}
-        ))
-
-    expected_count = len(snapshotter_rules.Types.internal_types()) * 3
-    self.assertEqual(records.count(), expected_count)
-
-    custom_attributes = [
-        (objective,
-         "objective title edited after initial index",
-         "objective rich field 1",
-         "objective CA value edited after initial index"),
-        (access_group,
-         "access group title edited after initial index",
-         "access group text field 2",
-         "access_group CA value edited after initial index")
-    ]
-
-    for obj, title, definition, value in custom_attributes:
-      obj = self.refresh_object(obj)
-      snapshot = db.session.query(models.Snapshot).filter(
-          models.Snapshot.child_type == obj.type,
-          models.Snapshot.child_id == obj.id,
-      ).one()
-
-      _cav = db.session.query(Record).filter(
-          Record.key == snapshot.id,
-          Record.type == "Snapshot",
-          Record.property == definition,
-          Record.content == value
-      )
-      _title = db.session.query(Record).filter(
-          Record.key == snapshot.id,
-          Record.type == "Snapshot",
-          Record.property == "title",
-          Record.content == title
-      )
-      _desc = db.session.query(Record).filter(
-          Record.key == snapshot.id,
-          Record.type == "Snapshot",
-          Record.property == "description",
-          Record.content == obj.description
-      )
-      self.assertEqual(_cav.count(), 1)
-      self.assertEqual(_title.count(), 1)
-      self.assertEqual(_desc.count(), 1)
-
-  def test_full_reindex(self):
-    """Test full reindex of all snapshots"""
-    self._check_csv_response(self._import_file("snapshotter_create.csv"), {})
-=======
     self.assertEqual(records.count(), 1)
->>>>>>> 8d0c78df
 
     snapshot = db.session.query(models.Snapshot).filter(
         models.Snapshot.child_type == model_object.type,
@@ -308,19 +217,10 @@
 
     snapshots = db.session.query(models.Snapshot).all()
     records = get_records(audit, snapshots)
-<<<<<<< HEAD
-    expected_count = len(snapshotter_rules.Types.internal_types()) * 3
-=======
->>>>>>> 8d0c78df
 
     self.assertEqual(records.count(), 1)
 
-<<<<<<< HEAD
-    snapshotter_indexer.delete_records({s.id for s in snapshots})
-
-=======
     delete_records({s.id for s in snapshots})
->>>>>>> 8d0c78df
     records = get_records(audit, snapshots)
     self.assertEqual(records.count(), 0)
 

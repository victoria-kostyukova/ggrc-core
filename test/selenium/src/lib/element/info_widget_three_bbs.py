# Copyright (C) 2019 Google Inc.
# Licensed under http://www.apache.org/licenses/LICENSE-2.0 <see LICENSE file>
"""3bbs element for info widget."""
from lib.element import three_bbs
from lib.page.modal import clone_object, delete_object, update_object


class InfoWidgetThreeBbbs(object):
  """3bbs element for info widget."""

  def __init__(self, root):
    self._root = root
    self._three_bbs = three_bbs.ThreeBbs(self._root)

  @property
  def edit_option(self):
    """Returns `Edit <Object>` option."""
    return self._three_bbs.option_by_icon_cls("fa-pencil-square-o")

  @property
  def delete_option(self):
    """Returns `Delete <Object>` option."""
    return self._three_bbs.option_by_text("Delete")

  def select_edit(self):
    """Selects `Edit <Object>` option."""
    self.edit_option.click()

  def select_get_permalink(self):
    """Selects `Get permalink` option."""
    self._three_bbs.option_by_text("Get permalink").click()

  @property
  def open_option(self):
    """Returns `Open <object>` option.`"""
    return self._three_bbs.option_by_icon_cls("fa-long-arrow-right")

  @property
  def unmap_option(self):
    """Returns `Unmap` option."""
    return self._three_bbs.option_by_text("Unmap")

  @property
  def delete_option(self):
    """Returns `Delete` option."""
    return self._three_bbs.option_by_text("Delete")

  def select_delete(self):
    """Selects `Delete` option.
    Return: modal.delete_object.DeleteObjectModal
    """
    self.delete_option.click()
<<<<<<< HEAD
    return delete_object.DeleteObjectModal()
=======
    return delete_object.DeleteObjectModal(self._root.browser.driver)
>>>>>>> 9a3ebc6b

  @property
  def exists(self):
    """Returns whether 3bbs element exists."""
    return self._three_bbs.exists


class AuditInfoWidgetThreeBbbs(InfoWidgetThreeBbbs):
  """3bbs element for Audit info widget."""

  def select_update_objs(self):
    """Selects `Update objects to latest version` option.
    Return: update_object.CompareUpdateObjectModal
    """
    self._three_bbs.option_by_text("Update objects to latest version").click()
    return update_object.CompareUpdateObjectModal()

  def select_clone(self):
    """Selects `Clone <Object>` option.
    Return: clone_object.CloneAuditModal
    """
    self._three_bbs.option_by_icon_cls("fa-clone").click()
    return clone_object.CloneAuditModal(self._root.browser.driver)


class AssessmentInfoWidgetThreeBbbs(InfoWidgetThreeBbbs):
  """3bbs element for Assessment info widget."""

  def select_deprecate(self):
    """Selects `Deprecate` option."""
    self._three_bbs.option_by_text("Deprecate").click()


class WorkflowInfoWidgetThreeBbbs(InfoWidgetThreeBbbs):
  """3bbs element for Workflow info widget."""

  def select_archive(self):
    """Selects `Archive workflow` option."""
    self._three_bbs.option_by_text("Archive workflow").click()<|MERGE_RESOLUTION|>--- conflicted
+++ resolved
@@ -50,11 +50,7 @@
     Return: modal.delete_object.DeleteObjectModal
     """
     self.delete_option.click()
-<<<<<<< HEAD
     return delete_object.DeleteObjectModal()
-=======
-    return delete_object.DeleteObjectModal(self._root.browser.driver)
->>>>>>> 9a3ebc6b
 
   @property
   def exists(self):

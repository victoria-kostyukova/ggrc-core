# Copyright (C) 2018 Google Inc.
# Licensed under http://www.apache.org/licenses/LICENSE-2.0 <see LICENSE file>
"""Create, description, representation and equal of entities."""
# pylint: disable=too-many-arguments
# pylint: disable=too-few-public-methods

import copy
from datetime import datetime

from dateutil import parser, tz

from lib.utils import help_utils
from lib.utils.string_utils import StringMethods


class Representation(object):
  """Class to operate with entities' representation."""
  # pylint: disable=too-many-public-methods
  diff_info = None  # {"equal": {"atr7": val7, ...}, "diff": {"atr3": val3}}
  tree_view_attrs_to_exclude = (
      "created_at", "updated_at", "custom_attributes", "assertions")
  people_attrs_names = [
      "creators", "assignees", "verifiers", "admins", "primary_contacts",
      "secondary_contacts", "audit_captains", "auditors",
      "principal_assignees", "secondary_assignees", "managers", "editors",
      "readers"]  # multiply

  @property
  def attrs_names(self):
    """Entity instance's attributes names according to class model."""
    return self.get_attrs_names(self.__class__)

  @property
  def attrs_names_to_repr(self):
    """Entity instance's attributes names w/o REST and exclude
    'custom_attribute_definitions', 'custom_attribute_values'.
    """
    # todo: add logic to getting 'url', 'id' via UI services
    return [attr_name for attr_name in self.attrs_names if attr_name not in [
        "custom_attribute_definitions", "custom_attribute_values", "href",
        "url", "id"]]

  @classmethod
  def all_attrs_names(cls):
    """All possible entities' attributes names include REST."""
    return list(set(cls.get_attrs_names() + [
        "access_control_list", "recipients", "people_values", "default_people",
        "modal_title", "assignee_type", "user_roles"]))

  @classmethod
  def get_attrs_names(cls, entity=None):
    """Get list unique entities attributes' names. If 'entity' then get
    attributes of one entered entity, else get attributes of all entities.
    """
    all_entities_cls = (help_utils.convert_to_list(entity) if entity
                        else list(Entity.all_entities_classes()))
    all_entities_attrs_names = StringMethods.convert_list_elements_to_list(
        [entity_cls().__dict__.keys() for entity_cls in all_entities_cls])
    return list(set(all_entities_attrs_names))

  def __repr__(self):
    """Dictionary representation for entity."""
    return str(dict(
        zip(self.attrs_names_to_repr,
            [getattr(self, attr_name_to_repr) for
             attr_name_to_repr in self.attrs_names_to_repr])))

  @staticmethod
  def remap_collection():
    """Get transformation dictionary {'OLD KEY': 'NEW KEY'}, where
    'OLD KEY' - UI elements and CSV fields correspond to
    'NEW KEY' - objects attributes.
    """
    from lib.constants import element, files
    els = element.TransformationElements
    csv = files.TransformationCSVFields
    # common for UI and CSV
    result_remap_items = {
        els.TITLE: "title", els.ADMIN: "admins",
        els.CODE: "slug", els.REVIEW_STATE: "os_state",
        els.OBJECT_REVIEW: "os_state",
        els.OBJECT_REVIEW_FULL: "object_review_txt",
        els.STATE: "status"
    }
    ui_remap_items = {
        els.PROGRAM_MANAGERS: "managers", els.VERIFIED: "verified",
        els.STATUS: "status", els.LAST_UPDATED: "updated_at",
        els.AUDIT_CAPTAINS: "audit_captains", els.CAS: "custom_attributes",
        els.AUDITORS: "auditors",
        els.MAPPED_OBJECTS: "mapped_objects", els.ASSIGNEES: "assignees",
        els.CREATORS: "creators", els.VERIFIERS: "verifiers",
        els.COMMENTS_HEADER: "comments", els.CREATED_AT: "created_at",
        els.MODIFIED_BY: "modified_by", els.LAST_UPDATED_BY: "modified_by",
        els.UPDATED_AT: "updated_at", els.ASMT_TYPE: "assessment_type",
        els.LCAS: "custom_attribute_definitions",
        "EVIDENCE_URLS": "evidence_urls",
<<<<<<< HEAD
        "PRIMARY_CONTACTS": "primary_contacts"
=======
        "ASSERTIONS": "assertions"
>>>>>>> 88825ad8
    }
    csv_remap_items = {
        csv.REVISION_DATE: "updated_at"
    }
    result_remap_items.update(ui_remap_items)
    result_remap_items.update(csv_remap_items)
    return StringMethods.dict_keys_to_upper_case(result_remap_items)

  @staticmethod
  def repr_obj_to_dict(objs):
    """Convert objects' representation to dictionary 'obj.attr_name' =
    'attr_value' to dictionary or list of dictionaries with items
    {'attr_name': 'attr_value'}.
    """
    if objs or isinstance(objs, bool):
      if isinstance(objs, list):
        if (all(not isinstance(_, dict) and
                not isinstance(_, (str, unicode, int)) and
                _ for _ in objs)):
          objs = [_.__dict__ for _ in objs]
      else:
        if (not isinstance(objs, dict) and
                not isinstance(objs, (str, unicode, int))):
          objs = objs.__dict__
      return objs

  @staticmethod
  def repr_dict_to_obj(dic):
    """Convert dictionary to Entity representation (dictionary's keys and
    values to attributes names and attributes values).
    """
    # pylint: disable=expression-not-assigned
    # pylint: disable=consider-iterating-dictionary
    entity = Entity()
    [delattr(entity, k) for k in entity.__dict__.keys()]
    [setattr(entity, k, v) for k, v in dic.iteritems()]
    return entity

  def repr_ui(self):
    """Convert entity's attributes values from REST like to UI like
    representation.
    """
    return self.convert_repr_rest_to_ui(objs=self)

  @classmethod  # noqa: ignore=C901
  def convert_repr_rest_to_ui(cls, objs):
    """Convert object's or objects' attributes values from REST like
    (dict or list of dict) representation to UI like with unicode.
    Examples:
    None to None, u'Ex' to u'Ex', [u'Ex1', u'Ex2', ...] to u'Ex1, Ex2',
    {'name': u'Ex', ...} to u'Ex',
    [{'name': u'Ex1', ...}, {'name': u'Ex2', ...}] to u'Ex1, Ex2'
    """
    # pylint: disable=too-many-locals
    # pylint: disable=undefined-loop-variable
    # pylint: disable=invalid-name
    def convert_repr_rest_to_ui(obj):
      """Convert object's attributes from REST to UI like representation."""
      def convert_attr_val_repr_dict_to_unicode(attr_name, attr_value):
        """Convert attribute value from dictionary to unicode representation
        (get value by key from dictionary 'attr_value' where key determine
        according to 'attr_name').
        """
        if isinstance(attr_value, dict):
          converted_attr_value = attr_value
          if attr_name in Representation.people_attrs_names + [
              "created_by", "modified_by"
          ]:
            converted_attr_value = unicode(attr_value.get("email"))
          if attr_name in ["custom_attribute_definitions", "program", "audit",
                           "mapped_objects"]:
            converted_attr_value = (
                unicode(attr_value.get("title")) if
                attr_name != "custom_attribute_definitions" else
                {attr_value.get("id"): attr_value.get("title")} if
                attr_value.get("definition_id") else
                {attr_value.get("id"): attr_value.get("title").upper()}
            )
          if attr_name in ["custom_attribute_values"]:
            converted_attr_value = {attr_value.get("custom_attribute_id"):
                                    attr_value.get("attribute_value")}
          if obj_attr_name == "comments":
            converted_attr_value = {
                k: (parser.parse(v).replace(tzinfo=tz.tzutc()) if
                    k == "created_at" and isinstance(v, unicode) else v)
                for k, v in attr_value.iteritems()
                if k in ["modified_by", "created_at", "description"]}
          if attr_name == "assertions":
            for name, assertion_id in ControlEntity.ASSERTIONS.iteritems():
              if assertion_id == attr_value["id"]:
                converted_attr_value = name
          return converted_attr_value
      origin_obj = copy.deepcopy(obj)
      for obj_attr_name in obj.__dict__.keys():
        # 'Ex', u'Ex', 1, None to 'Ex', u'Ex', 1, None
        obj_attr_value = getattr(obj, obj_attr_name)
        # REST like u'08-20-2017T04:30:45' to date=2017-08-20,
        # timetz=04:30:45+00:00
        if (obj_attr_name in ["updated_at", "created_at"] and
                isinstance(obj_attr_value, unicode)):
          obj_attr_value = (parser.parse(obj_attr_value).
                            replace(tzinfo=tz.tzutc()))
        if isinstance(obj_attr_value, dict) and obj_attr_value:
          # "modified_by" {"type": "Person", "id": x} to u'user@example.com'
          # todo: deprecated?
          if obj_attr_name == "modified_by":
            from lib.service import rest_service
            obj_attr_value = getattr(rest_service.ObjectsInfoService().get_obj(
                obj=Representation.repr_dict_to_obj(obj_attr_value)), "email")
          # {'name': u'Ex1', 'type': u'Ex2', ...} to u'Ex1'
          else:
            obj_attr_value = convert_attr_val_repr_dict_to_unicode(
                obj_attr_name, obj_attr_value)
        # [el1, el2, ...] or [{item1}, {item2}, ...] to [u'Ex1, u'Ex2', ...]
        if (isinstance(obj_attr_value, list) and
                all(isinstance(item, dict) for item in obj_attr_value)):
          obj_attr_value = [
              convert_attr_val_repr_dict_to_unicode(obj_attr_name, item) for
              item in obj_attr_value]
        setattr(obj, obj_attr_name, obj_attr_value)
      # merge "custom_attribute_definitions" and "custom_attribute_values"
      obj_cas_attrs_names = [
          "custom_attributes", "custom_attribute_definitions",
          "custom_attribute_values"]
      if set(obj_cas_attrs_names).issubset(obj.__dict__.keys()):
        cas_def = obj.custom_attribute_definitions
        cas_val = obj.custom_attribute_values
        # form CAs values of CAs definitions exist but CAs values not, or CAs
        # definitions have different then CAs values lengths
        if (cas_def and
                (not cas_val or (isinstance(cas_def and cas_val, list)) and
                 len(cas_def) != len(cas_val))):
          from lib.entities.entities_factory import (
              CustomAttributeDefinitionsFactory)
          cas_val_dicts_keys = ([_.keys()[0] for _ in cas_val] if
                                isinstance(cas_val, list) else [None])
          _cas_val = [
              {k: v} for k, v in
              CustomAttributeDefinitionsFactory.generate_cas(
                  [Representation.repr_dict_to_obj(cad)
                   for cad in origin_obj.custom_attribute_definitions],
                  is_none_values=True).iteritems()
              if k not in cas_val_dicts_keys]
          cas_val = _cas_val if not cas_val else cas_val + _cas_val
        cas_def_dict = (
            dict([_def.iteritems().next() for _def in cas_def]) if
            (isinstance(cas_def, list) and
             all(isinstance(_def, dict)
                 for _def in cas_def)) else None)
        cas_val_dict = (
            dict([_val.iteritems().next() for _val in cas_val]) if
            (isinstance(cas_def, list) and
             all(isinstance(_def, dict)
                 for _def in cas_def)) else None)
        cas = StringMethods.merge_dicts_by_same_key(cas_def_dict, cas_val_dict)
        if cas in [{None: None}, {}]:
          cas = None
        setattr(obj, "custom_attributes", cas)
      return obj
    return help_utils.execute_method_according_to_plurality(
        objs=objs, types=Entity.all_entities_classes(),
        method_name=convert_repr_rest_to_ui)

  def repr_snapshot(self, parent_obj):
    """Convert entity's attributes values to Snapshot representation."""
    return (self.convert_repr_to_snapshot(
        objs=self, parent_obj=parent_obj))

  def repr_min_dict(self):
    """Get and return entity's minimal dictionary representation w/
    'type', 'id' keys, e.g. {'type': 'Control', 'id': 1}
    """
    return {"type": getattr(self, "type"),
            "id": getattr(self, "id")}

  @classmethod  # noqa: ignore=C901
  def convert_repr_to_snapshot(cls, objs, parent_obj):
    """Convert object's or objects' attributes values to Snapshot
    representation.
    Retrieved values will be used for: 'id'.
    Set values will be used for: 'title, 'type', 'slug', 'href'.
    """
    def convert_repr_to_snapshot(origin_obj, parent_obj):
      """Convert object's attributes to Snapshot representation."""
      from lib.service import rest_service
      origin_obj = copy.deepcopy(origin_obj)
      snapshoted_obj = (
          rest_service.ObjectsInfoService().get_snapshoted_obj(
              origin_obj=origin_obj, paren_obj=parent_obj))
      origin_obj.__dict__.update(
          {k: v for k, v in snapshoted_obj.__dict__.iteritems()})
      return origin_obj
    return help_utils.execute_method_according_to_plurality(
        objs=objs, types=Entity.all_entities_classes(),
        method_name=convert_repr_to_snapshot, parent_obj=parent_obj)

  def update_attrs(self, is_replace_attrs=True, is_allow_none=True,
                   is_replace_dicts_values=False, **attrs):
    """Update entity's attributes values according to entered data
    (dictionaries of attributes and values).
    If 'is_replace_values_of_dicts' then update values of dicts in list which
    is value of particular object's attribute name.
    """
    return (self.update_objs_attrs_values(
        objs=self, is_replace_attrs_values=is_replace_attrs,
        is_allow_none_values=is_allow_none,
        is_replace_values_of_dicts=is_replace_dicts_values, **attrs))

  def delete_attrs(self, *attrs_names):
    """Delete entity's attributes according to '*attrs_names'."""
    # pylint: disable=expression-not-assigned
    [delattr(self, attr_name)
     for attr_name in attrs_names if hasattr(self, attr_name)]

  def set_attrs(self, *attrs_names, **attrs):
    """Set entity's attributes according to '**attrs' items if key and value
    are corresponding, otherwise set values to None where '*attrs_names'
    is keys.
    """
    # pylint: disable=expression-not-assigned
    [setattr(self, attr_name, attrs.get(attr_name))
     for attr_name in attrs_names]

  @classmethod
  def update_objs_attrs_values(
      cls, objs, is_replace_attrs_values=True,
      is_allow_none_values=True, is_replace_values_of_dicts=False, **attrs
  ):
    """Update object or list of objects ('objs') attributes values by
    manually entered data if attribute name exist in 'attrs_names' witch equal
    to 'all_objs_attrs_names' according to dictionary of attributes and values
    '**attrs'. If 'is_replace_attrs_values' then replace attributes values,
    if not 'is_replace_attrs_values' then update (merge) attributes values
    witch should be lists. If 'is_allow_none_values' then allow to set None
    object's attributes values, and vice versa.
    If 'is_replace_values_of_dicts' then update values of dicts in list which
    is value of particular object's attribute name:
    (**attrs is attr={'key1': 'new_value2', 'key2': 'new_value2'}).
    """
    # pylint: disable=expression-not-assigned
    # pylint: disable=invalid-name
    def update_obj_attrs_values(obj, is_replace_attrs_values,
                                is_allow_none_values, **attrs):
      """Update object's attributes values."""
      for obj_attr_name in attrs:
        obj_attr_value = None
        if obj_attr_name in Representation.all_attrs_names():
          _obj_attr_value = attrs.get(obj_attr_name)
          if not is_replace_values_of_dicts:
            # convert repr from objects to dicts exclude datetime objects
            obj_attr_value = (
                cls.repr_obj_to_dict(_obj_attr_value) if
                not isinstance(_obj_attr_value, datetime) else _obj_attr_value)
            if not is_replace_attrs_values:
              origin_obj_attr_value = getattr(obj, obj_attr_name)
              obj_attr_value = (
                  dict(origin_obj_attr_value.items() + obj_attr_value.items())
                  if obj_attr_name == "custom_attributes" else
                  help_utils.convert_to_list(origin_obj_attr_value) +
                  help_utils.convert_to_list(obj_attr_value))
          if is_replace_values_of_dicts and isinstance(_obj_attr_value, dict):
            obj_attr_value = StringMethods.exchange_dicts_items(
                transform_dict=_obj_attr_value,
                dicts=help_utils.convert_to_list(
                    getattr(obj, obj_attr_name)),
                is_keys_not_values=False)
            obj_attr_value = (
                obj_attr_value if isinstance(getattr(obj, obj_attr_name), list)
                else obj_attr_value[0])
          if (is_allow_none_values is True or
                  (is_allow_none_values is False and
                   obj_attr_value is not None)):
            setattr(obj, obj_attr_name, obj_attr_value)
      return obj
    return help_utils.execute_method_according_to_plurality(
        objs=objs, types=Entity.all_entities_classes(),
        method_name=update_obj_attrs_values,
        is_replace_attrs_values=is_replace_attrs_values,
        is_allow_none_values=is_allow_none_values, **attrs)

  @classmethod
  def filter_objs_attrs(cls, objs, attrs_to_include):
    """Make objects's copy and filter objects's attributes (delete attributes
    from objects witch not in list'attrs_to_include').
    'objs' can be list of objects or object.
    """
    # pylint: disable=expression-not-assigned
    def filter_obj_attrs(obj, attrs_to_include):
      """Filter one object's attributes."""
      obj = copy.deepcopy(obj)
      [delattr(obj, obj_attr) for obj_attr in obj.__dict__.keys()
       if obj_attr not in attrs_to_include]
      return obj
    return ([filter_obj_attrs(obj, attrs_to_include) for obj in objs] if
            isinstance(objs, list) else
            filter_obj_attrs(objs, attrs_to_include))

  def __eq__(self, other):
    """Extended equal procedure fore self and other entities."""
    comparison = Representation.compare_entities(self, other)
    self.diff_info = comparison["self_diff"]
    other.diff_info = comparison["other_diff"]
    return comparison["is_equal"]

  @staticmethod
  def attrs_values_types_error(self_attr, other_attr, expected_types):
    raise ValueError("'{}' have to be isinstance of classes: {}\n".
                     format((self_attr, other_attr), expected_types))

  @classmethod
  def is_attrs_equal(cls, attr_name, self_attr_value, other_attr_value):
    """Compare entities' attributes according to attributes' names and values,
    if is equal then return 'True' and vise versa.
    """
    is_equal = False
    if attr_name == "custom_attributes":
      is_equal = cls.compare_cas(self_attr_value, other_attr_value)
    elif attr_name in ["updated_at", "created_at"]:
      is_equal = cls.compare_datetime(self_attr_value, other_attr_value)
    elif attr_name == "comments":
      is_equal = cls.compare_comments(self_attr_value, other_attr_value)
    else:
      is_equal = self_attr_value == other_attr_value
    return is_equal

  @classmethod
  def is_list_of_attrs_equal(cls, self_list_attrs, other_list_attrs):
    """Compare list of entities' attributes according to attributes' names and
    values, if is equal then return 'True' and vise versa.
    """
    return (all(all((self_k == other_k and cls.is_attrs_equal(
        attr_name=self_k, self_attr_value=self_attr[self_k],
        other_attr_value=other_attr[self_k])) for self_k, other_k
        in zip(self_attr.keys(), other_attr.keys()))
        for self_attr, other_attr in zip(self_list_attrs, other_list_attrs)))

  @staticmethod
  def compare_cas(self_cas, other_cas):
    """Compare entities' 'custom_attributes' attributes."""
    if (isinstance(self_cas, (dict, type(None))) and
            isinstance(other_cas, (dict, type(None)))):
      is_equal = False
      if (isinstance(self_cas, dict) and isinstance(other_cas, dict)):
        is_equal = StringMethods.is_subset_of_dicts(self_cas, other_cas)
      else:
        is_equal = self_cas == other_cas
      return is_equal
    else:
      Representation.attrs_values_types_error(
          self_attr=self_cas, other_attr=other_cas,
          expected_types=(dict.__name__, type(None).__name__))

  @staticmethod
  def compare_datetime(self_datetime, other_datetime):
    """Compare entities' datetime ('created_at', 'updated_at') attributes."""
    # pylint: disable=superfluous-parens
    if (isinstance(self_datetime, (datetime, type(None))) and
            isinstance(other_datetime, (datetime, type(None)))):
      return self_datetime == other_datetime
    else:
      Representation.attrs_values_types_error(
          self_attr=self_datetime, other_attr=other_datetime,
          expected_types=(datetime.__name__, type(None).__name__))

  @staticmethod
  def compare_comments(self_comments, other_comments):
    """Compare entities' 'comments' attributes due to specific dictionaries'
    format values in list comments.
    """
    # pylint: disable=no-else-return
    if help_utils.is_multiple_objs(
        StringMethods.convert_list_elements_to_list(
            [self_comments, other_comments]), (dict, type(None))):
      if self_comments and other_comments:
        is_comments_equal_list = []
        for self_comment, other_comment in zip(self_comments, other_comments):
          is_comments_equal = False
          if self_comment and other_comment:
            is_comments_equal = (
                all((Representation.compare_datetime(
                    self_comment.get("created_at"),
                    other_comment.get("created_at")
                ) if (isinstance(_self, datetime) and
                      isinstance(_other, datetime))else
                    _self == _other) for _self, _other in zip(
                    self_comment.iteritems(), other_comment.iteritems())))
            # convert datetime to unicode in order to get visible repr
            if self_comment.get("created_at"):
              self_comment["created_at"] = unicode(
                  self_comment.get("created_at"))
            if other_comment.get("created_at"):
              other_comment["created_at"] = unicode(
                  other_comment.get("created_at"))
          else:
            is_comments_equal = self_comment == other_comment
          is_comments_equal_list.append(is_comments_equal)
        return all(is_equal for is_equal in is_comments_equal_list)
      else:
        return self_comments == other_comments
    else:
      Representation.attrs_values_types_error(
          self_attr=self_comments, other_attr=other_comments,
          expected_types=(list.__name__, type(None).__name__))

  def compare_entities(self, other):
    """Extended compare of entities: 'self_entity' and 'other_entity' according
    to specific 'attrs_names_to_repr' and return:
    - 'is_equal' - True if entities equal else False;
    - 'self_diff' - 'equal' and 'diff' parts of 'self_entity' after compare;
    - 'other_diff' - 'equal' and 'diff' parts of 'other_entity' after compare.
    """
    # pylint: disable=not-an-iterable
    is_equal = False
    self_equal, self_diff, other_equal, other_diff = {}, {}, {}, {}
    if (isinstance(self, other.__class__) and
            self.attrs_names_to_repr == other.attrs_names_to_repr):
      for attr_name in self.attrs_names_to_repr:
        self_attr_value = None
        other_attr_value = None
        if (attr_name in self.__dict__.keys() and
                attr_name in other.__dict__.keys()):
          self_attr_value = getattr(self, attr_name)
          other_attr_value = getattr(other, attr_name)
          is_equal = self.is_attrs_equal(
              attr_name=attr_name, self_attr_value=self_attr_value,
              other_attr_value=other_attr_value)
          # convert datetime to unicode in order to get visible representation
          if isinstance(self_attr_value, datetime):
            self_attr_value = unicode(self_attr_value)
          if isinstance(other_attr_value, datetime):
            other_attr_value = unicode(other_attr_value)
        if is_equal:
          self_equal[attr_name] = self_attr_value
          other_equal[attr_name] = other_attr_value
        else:
          self_diff[attr_name] = self_attr_value, type(self_attr_value)
          other_diff[attr_name] = other_attr_value, type(other_attr_value)
      is_equal = self_diff == other_diff == {}
    return {"is_equal": is_equal,
            "self_diff": {"equal": self_equal, "diff": self_diff},
            "other_diff": {"equal": other_equal, "diff": other_diff}
            }

  @classmethod
  def extract_excluding_attrs(cls, expected_objs, actual_objs, *exclude_attrs):
    """Extract dictionary which contains collections to compare according to
    exclude attributes.
    Where:
    'exp_objs_wo_ex_attrs', 'act_objs_wo_ex_attrs' - list objects w/o excluding
    attributes;
    'exp_ex_attrs', 'act_ex_attrs' - list dictionaries w/ excluding attributes
    (items which contain attributes' names and values);
    ''*exclude_attrs' - tuple of excluding attributes names.
    """
    # pylint: disable=invalid-name
    expected_excluded_attrs, actual_excluded_attrs = (
        cls.extract_simple_collections(
            exclude_attrs, actual_objs, *expected_objs))
    expected_objs_wo_excluded_attrs, actual_objs_wo_excluded_attrs = (
        cls.extract_objs(exclude_attrs, actual_objs, *expected_objs))
    return {"exp_objs_wo_ex_attrs": expected_objs_wo_excluded_attrs,
            "act_objs_wo_ex_attrs": actual_objs_wo_excluded_attrs,
            "exp_ex_attrs": expected_excluded_attrs,
            "act_ex_attrs": actual_excluded_attrs}

  @staticmethod
  def extract_objs_wo_excluded_attrs(objs, *exclude_attrs):
    """Return list objects w/ attributes values set to 'None' according to
    '*exclude_attrs' tuple attributes' names.
    """
    return [expected_obj.update_attrs(
        **dict([(attr, None) for attr in exclude_attrs]))
        for expected_obj in objs]

  @staticmethod
  def extract_excluded_attrs_collection(objs, *exclude_attrs):
    """Return list dictionaries (attributes' names and values) according to
    '*exclude_attrs' tuple attributes' names.
    """
    # pylint: disable=invalid-name
    return [dict([(attr, getattr(expected_obj, attr))
                  for attr in exclude_attrs]) for expected_obj in objs]

  @staticmethod
  def extract_simple_collections(expected_objs, actual_objs, *exclude_attrs):
    """Extract expected and actual simple collections excluded attributes."""
    return [Representation.extract_excluded_attrs_collection(
        copy.deepcopy(objs), *exclude_attrs)
        for objs in [expected_objs, actual_objs]]

  @staticmethod
  def extract_objs(expected_objs, actual_objs, *exclude_attrs):
    """Extract expected and actual objects w/ set to 'None' excluded
    attributes.
    """
    return [Representation.extract_objs_wo_excluded_attrs(
        copy.deepcopy(objs), *exclude_attrs)
        for objs in [expected_objs, actual_objs]]

  @staticmethod
  def filter_objs_by_attrs(objs, **attrs):
    """Filter objects by attributes' items and return matched according to
    plurality.
    'objs' - object or list objects;
    '**attrs' - items of attributes' names and values.
    """
    list_objs = help_utils.convert_to_list(objs)
    matched_objs = [
        obj for obj in list_objs
        if isinstance(obj, Entity.all_entities_classes()) and
        StringMethods.is_subset_of_dicts(dict(**attrs), obj.__dict__)]
    return (help_utils.get_single_obj(matched_objs)
            if not help_utils.is_multiple_objs(matched_objs) else matched_objs)


class Entity(Representation):
  """Class that represent model for base entity."""
  __hash__ = None

  def __init__(self, **attrs):
    self.set_attrs(
        "type", "slug", "id", "title", "href", "url", "admins",
        "primary_contacts", "secondary_contacts", "status", "os_state",
        "comments", "custom_attribute_definitions", "custom_attribute_values",
        "custom_attributes", "created_at", "updated_at", "modified_by",
        "object_review_txt", **attrs)

  @staticmethod
  def all_entities_classes():
    """Explicitly return tuple of all entities' classes."""
    return (
        PersonEntity, CustomAttributeDefinitionEntity, ProgramEntity,
        ControlEntity, AuditEntity, AssessmentEntity, AssessmentTemplateEntity,
        IssueEntity, CommentEntity, ObjectiveEntity)

  def __lt__(self, other):
    return self.slug < other.slug


class CommentEntity(Representation):
  """Class that represent model for Comment entity."""
  __hash__ = None

  def __init__(self, **attrs):
    self.set_attrs(
        "type", "id", "href", "description", "created_at", "modified_by",
        **attrs)

  def __lt__(self, other):
    return self.description < other.description


class PersonEntity(Entity):
  """Class that represent model for Person entity."""

  def __init__(self, **attrs):
    super(PersonEntity, self).__init__()
    self.delete_attrs(
        "slug", "title", "admins", "primary_contacts", "secondary_contacts",
        "status", "os_state", "comments")
    self.set_attrs(
        "name", "id", "type", "email", "company", "system_wide_role", **attrs)

  def __lt__(self, other):
    return self.email < other.email


class UserRoleEntity(Representation):
  """Class that represents model for user role entity"""

  def __init__(self):
    super(UserRoleEntity, self).__init__()
    self.set_attrs(
        "type", "id", "created_at", "updated_at", "modified_by",
        "person", "role")


class CustomAttributeDefinitionEntity(Representation):
  """Class that represent model for Custom Attribute entity."""
  __hash__ = None

  def __init__(self, **attrs):
    super(CustomAttributeDefinitionEntity, self).__init__()
    self.set_attrs(
        "title", "id", "href", "type", "definition_type", "attribute_type",
        "helptext", "placeholder", "mandatory", "multi_choice_options",
        "created_at", "updated_at", "modified_by", "multi_choice_mandatory",
        **attrs)

  def __lt__(self, other):
    return self.title < other.title


class CustomAttributeValueEntity(Representation):
  """Class that represents model for Custom Attribute Value entity"""

  def __init__(self, **attrs):
    super(CustomAttributeValueEntity, self).__init__()
    self.set_attrs(
        "attribute_object", "attribute_object_id", "attribute_value",
        "custom_attribute_id", **attrs)


class ProgramEntity(Entity):
  """Class that represent model for Program entity."""

  def __init__(self, **attrs):
    super(ProgramEntity, self).__init__()
    self.delete_attrs("admins")
    self.set_attrs(
        "managers", "editors", "readers", "primary_contacts",
        "secondary_contacts", **attrs)


class ControlEntity(Entity):
  """Class that represent model for Control entity."""
  ASSERTIONS = {"Confidentiality": 37, "Integrity": 38,
                "Availability": 39, "Security": 40, "Privacy": 41}
  __hash__ = None

  def __init__(self, **attrs):
    super(ControlEntity, self).__init__()
    self.set_attrs(
        "principal_assignees", "secondary_assignees", "program",
        "assertions", **attrs)


class ObjectiveEntity(Entity):
  """Class that represent model for Objective entity."""


class AuditEntity(Entity):
  """Class that represent model for Audit enity."""

  def __init__(self, **attrs):
    super(AuditEntity, self).__init__()
    self.delete_attrs(
        "admins", "primary_contacts", "secondary_contacts", "os_state",
        "comments")
    self.set_attrs(
        "audit_captains", "auditors", "program", **attrs)


class AssessmentTemplateEntity(Entity):
  """Class that represent model for Assessment Template entity."""

  def __init__(self, **attrs):
    super(AssessmentTemplateEntity, self).__init__()
    self.delete_attrs(
        "admins", "primary_contacts", "secondary_contacts", "os_state",
        "comments")
    self.set_attrs(
        "assignees", "verifiers", "template_object_type", "audit", **attrs)


class AssessmentEntity(Entity):
  """Class that represent model for Assessment entity."""

  def __init__(self, **attrs):
    super(AssessmentEntity, self).__init__()
    self.delete_attrs("admins", "os_state")
    self.set_attrs(
        "creators", "assignees", "verifiers", "assessment_type", "verified",
        "mapped_objects", "audit", "template", "object", "evidence_urls",
        **attrs)

  def cads_from_template(self):
    return [definition
            for definition
            in self.custom_attribute_definitions
            if definition["definition_id"] is not None]


class IssueEntity(Entity):
  """Class that represent model for Issue entity."""<|MERGE_RESOLUTION|>--- conflicted
+++ resolved
@@ -94,11 +94,8 @@
         els.UPDATED_AT: "updated_at", els.ASMT_TYPE: "assessment_type",
         els.LCAS: "custom_attribute_definitions",
         "EVIDENCE_URLS": "evidence_urls",
-<<<<<<< HEAD
+        "ASSERTIONS": "assertions",
         "PRIMARY_CONTACTS": "primary_contacts"
-=======
-        "ASSERTIONS": "assertions"
->>>>>>> 88825ad8
     }
     csv_remap_items = {
         csv.REVISION_DATE: "updated_at"
